--- conflicted
+++ resolved
@@ -134,23 +134,10 @@
 		AllowedPodNumber: r.AllowedPodNumber,
 		EphemeralStorage: r.EphemeralStorage,
 	}
-<<<<<<< HEAD
-	if r.ExtendedResources != nil {
-		res.ExtendedResources = make(map[v1.ResourceName]int64, len(r.ExtendedResources))
-		for k, v := range r.ExtendedResources {
-			res.ExtendedResources[k] = v
-		}
-	}
-	if r.HugePages != nil {
-		res.HugePages = make(map[v1.ResourceName]int64, len(r.HugePages))
-		for k, v := range r.HugePages {
-			res.HugePages[k] = v
-=======
 	if r.ScalarResources != nil {
-		res.ScalarResources = make(map[v1.ResourceName]int64)
+    res.ScalarResources = make(map[v1.ResourceName]int64, len(r.ScalarResources))
 		for k, v := range r.ScalarResources {
 			res.ScalarResources[k] = v
->>>>>>> 4f2d7b93
 		}
 	}
 	return res
