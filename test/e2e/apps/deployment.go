/*
Copyright 2015 The Kubernetes Authors.

Licensed under the Apache License, Version 2.0 (the "License");
you may not use this file except in compliance with the License.
You may obtain a copy of the License at

    http://www.apache.org/licenses/LICENSE-2.0

Unless required by applicable law or agreed to in writing, software
distributed under the License is distributed on an "AS IS" BASIS,
WITHOUT WARRANTIES OR CONDITIONS OF ANY KIND, either express or implied.
See the License for the specific language governing permissions and
limitations under the License.
*/

package apps

import (
	"context"
	"encoding/json"
	"fmt"
	"math/rand"
	"strings"
	"time"

	"github.com/davecgh/go-spew/spew"
	"github.com/onsi/ginkgo/v2"
	"github.com/onsi/gomega"
	"k8s.io/apimachinery/pkg/fields"
	"k8s.io/client-go/tools/cache"

	appsv1 "k8s.io/api/apps/v1"
	autoscalingv1 "k8s.io/api/autoscaling/v1" //Added new
	v1 "k8s.io/api/core/v1"
	apierrors "k8s.io/apimachinery/pkg/api/errors"
	metav1 "k8s.io/apimachinery/pkg/apis/meta/v1"
	unstructuredv1 "k8s.io/apimachinery/pkg/apis/meta/v1/unstructured"
	"k8s.io/apimachinery/pkg/labels"
	"k8s.io/apimachinery/pkg/runtime"
	"k8s.io/apimachinery/pkg/runtime/schema"
	"k8s.io/apimachinery/pkg/types"
	"k8s.io/apimachinery/pkg/util/intstr"
	utilrand "k8s.io/apimachinery/pkg/util/rand"
	"k8s.io/apimachinery/pkg/util/wait"
	"k8s.io/apimachinery/pkg/watch"
	"k8s.io/client-go/dynamic"
	clientset "k8s.io/client-go/kubernetes"
	appsclient "k8s.io/client-go/kubernetes/typed/apps/v1"
	watchtools "k8s.io/client-go/tools/watch"
	"k8s.io/client-go/util/retry"
	appsinternal "k8s.io/kubernetes/pkg/apis/apps"
	deploymentutil "k8s.io/kubernetes/pkg/controller/deployment/util"
	"k8s.io/kubernetes/test/e2e/framework"
	e2edeployment "k8s.io/kubernetes/test/e2e/framework/deployment"
	e2enode "k8s.io/kubernetes/test/e2e/framework/node"
	e2epod "k8s.io/kubernetes/test/e2e/framework/pod"
	e2ereplicaset "k8s.io/kubernetes/test/e2e/framework/replicaset"
	e2eresource "k8s.io/kubernetes/test/e2e/framework/resource"
	e2eservice "k8s.io/kubernetes/test/e2e/framework/service"
	e2eskipper "k8s.io/kubernetes/test/e2e/framework/skipper"
	testutil "k8s.io/kubernetes/test/utils"
	imageutils "k8s.io/kubernetes/test/utils/image"
	admissionapi "k8s.io/pod-security-admission/api"
	utilpointer "k8s.io/utils/pointer"
)

const (
	poll            = 2 * time.Second
	pollLongTimeout = 5 * time.Minute
	dRetryPeriod    = 2 * time.Second
	dRetryTimeout   = 5 * time.Minute
)

var (
	nilRs *appsv1.ReplicaSet
)

var _ = SIGDescribe("Deployment", func() {
	var ns string
	var c clientset.Interface
	var dc dynamic.Interface

	ginkgo.AfterEach(func(ctx context.Context) {
		failureTrap(ctx, c, ns)
	})

	f := framework.NewDefaultFramework("deployment")
	f.NamespacePodSecurityEnforceLevel = admissionapi.LevelBaseline

	ginkgo.BeforeEach(func() {
		c = f.ClientSet
		ns = f.Namespace.Name
		dc = f.DynamicClient
	})

	ginkgo.It("deployment reaping should cascade to its replica sets and pods", func(ctx context.Context) {
		testDeleteDeployment(ctx, f)
	})
	/*
	  Release: v1.12
	  Testname: Deployment RollingUpdate
	  Description: A conformant Kubernetes distribution MUST support the Deployment with RollingUpdate strategy.
	*/
	framework.ConformanceIt("RollingUpdateDeployment should delete old pods and create new ones", func(ctx context.Context) {
		testRollingUpdateDeployment(ctx, f)
	})
	/*
	  Release: v1.12
	  Testname: Deployment Recreate
	  Description: A conformant Kubernetes distribution MUST support the Deployment with Recreate strategy.
	*/
	framework.ConformanceIt("RecreateDeployment should delete old pods and create new ones", func(ctx context.Context) {
		testRecreateDeployment(ctx, f)
	})
	/*
	  Release: v1.12
	  Testname: Deployment RevisionHistoryLimit
	  Description: A conformant Kubernetes distribution MUST clean up Deployment's ReplicaSets based on
	  the Deployment's `.spec.revisionHistoryLimit`.
	*/
	framework.ConformanceIt("deployment should delete old replica sets", func(ctx context.Context) {
		testDeploymentCleanUpPolicy(ctx, f)
	})
	/*
	  Release: v1.12
	  Testname: Deployment Rollover
	  Description: A conformant Kubernetes distribution MUST support Deployment rollover,
	    i.e. allow arbitrary number of changes to desired state during rolling update
	    before the rollout finishes.
	*/
	framework.ConformanceIt("deployment should support rollover", func(ctx context.Context) {
		testRolloverDeployment(ctx, f)
	})
	ginkgo.It("iterative rollouts should eventually progress", func(ctx context.Context) {
		testIterativeDeployments(ctx, f)
	})
	ginkgo.It("test Deployment ReplicaSet orphaning and adoption regarding controllerRef", func(ctx context.Context) {
		testDeploymentsControllerRef(ctx, f)
	})

	/*
	   Release: v1.21
	   Testname: Deployment, completes the scaling of a Deployment subresource
	   Description: Create a Deployment with a single Pod. The Pod MUST be verified
	   that it is running. The Deployment MUST get and verify the scale subresource count.
	   The Deployment MUST update and verify the scale subresource. The Deployment MUST patch and verify
	   a scale subresource.
	*/
	framework.ConformanceIt("Deployment should have a working scale subresource", func(ctx context.Context) {
		testDeploymentSubresources(ctx, f)
	})
	/*
	  Release: v1.12
	  Testname: Deployment Proportional Scaling
	  Description: A conformant Kubernetes distribution MUST support Deployment
	    proportional scaling, i.e. proportionally scale a Deployment's ReplicaSets
	    when a Deployment is scaled.
	*/
	framework.ConformanceIt("deployment should support proportional scaling", func(ctx context.Context) {
		testProportionalScalingDeployment(ctx, f)
	})
	ginkgo.It("should not disrupt a cloud load-balancer's connectivity during rollout", func(ctx context.Context) {
		e2eskipper.SkipUnlessProviderIs("aws", "azure", "gce", "gke")
		e2eskipper.SkipIfIPv6("aws")
		nodes, err := e2enode.GetReadySchedulableNodes(ctx, c)
		framework.ExpectNoError(err)
		e2eskipper.SkipUnlessAtLeast(len(nodes.Items), 3, "load-balancer test requires at least 3 schedulable nodes")
		testRollingUpdateDeploymentWithLocalTrafficLoadBalancer(ctx, f)
	})
	// TODO: add tests that cover deployment.Spec.MinReadySeconds once we solved clock-skew issues
	// See https://github.com/kubernetes/kubernetes/issues/29229
	// Add UnavailableReplicas check because ReadyReplicas or UpdatedReplicas might not represent
	// the actual number of pods running successfully if some pods failed to start after update or patch.
	// See issue ##100192

	/*
		Release: v1.20
		Testname: Deployment, completes the lifecycle of a Deployment
		Description: When a Deployment is created it MUST succeed with the required number of replicas.
		It MUST succeed when the Deployment is patched. When scaling the deployment is MUST succeed.
		When fetching and patching the DeploymentStatus it MUST succeed. It MUST succeed when deleting
		the Deployment.
	*/
	framework.ConformanceIt("should run the lifecycle of a Deployment", func(ctx context.Context) {
		one := int64(1)
		deploymentResource := schema.GroupVersionResource{Group: "apps", Version: "v1", Resource: "deployments"}
		testNamespaceName := f.Namespace.Name
		testDeploymentName := "test-deployment"
		testDeploymentInitialImage := imageutils.GetE2EImage(imageutils.Agnhost)
		testDeploymentPatchImage := imageutils.GetE2EImage(imageutils.Pause)
		testDeploymentUpdateImage := imageutils.GetE2EImage(imageutils.Httpd)
		testDeploymentDefaultReplicas := int32(2)
		testDeploymentMinimumReplicas := int32(1)
		testDeploymentNoReplicas := int32(0)
		testDeploymentLabels := map[string]string{"test-deployment-static": "true"}
		testDeploymentLabelsFlat := "test-deployment-static=true"
		w := &cache.ListWatch{
			WatchFunc: func(options metav1.ListOptions) (watch.Interface, error) {
				options.LabelSelector = testDeploymentLabelsFlat
				return f.ClientSet.AppsV1().Deployments(testNamespaceName).Watch(ctx, options)
			},
		}
		deploymentsList, err := f.ClientSet.AppsV1().Deployments("").List(ctx, metav1.ListOptions{LabelSelector: testDeploymentLabelsFlat})
		framework.ExpectNoError(err, "failed to list Deployments")

		ginkgo.By("creating a Deployment")
		testDeployment := e2edeployment.NewDeployment(
			testDeploymentName, testDeploymentDefaultReplicas, testDeploymentLabels,
			testDeploymentName, testDeploymentInitialImage, appsv1.RollingUpdateDeploymentStrategyType)
		testDeployment.ObjectMeta.Labels = map[string]string{"test-deployment-static": "true"}
		testDeployment.Spec.Template.Spec.TerminationGracePeriodSeconds = &one

		_, err = f.ClientSet.AppsV1().Deployments(testNamespaceName).Create(ctx, testDeployment, metav1.CreateOptions{})
		framework.ExpectNoError(err, "failed to create Deployment %v in namespace %v", testDeploymentName, testNamespaceName)

		ginkgo.By("waiting for Deployment to be created")
		ctxUntil, cancel := context.WithTimeout(ctx, 30*time.Second)
		defer cancel()
		_, err = watchtools.Until(ctxUntil, deploymentsList.ResourceVersion, w, func(event watch.Event) (bool, error) {
			switch event.Type {
			case watch.Added:
				if deployment, ok := event.Object.(*appsv1.Deployment); ok {
					found := deployment.ObjectMeta.Name == testDeployment.Name &&
						deployment.ObjectMeta.Labels["test-deployment-static"] == "true"
					return found, nil
				}
			default:
				framework.Logf("observed event type %v", event.Type)
			}
			return false, nil
		})
		framework.ExpectNoError(err, "failed to see %v event", watch.Added)

		ginkgo.By("waiting for all Replicas to be Ready")
		ctxUntil, cancel = context.WithTimeout(ctx, f.Timeouts.PodStart)
		defer cancel()
		_, err = watchtools.Until(ctxUntil, deploymentsList.ResourceVersion, w, func(event watch.Event) (bool, error) {
			if deployment, ok := event.Object.(*appsv1.Deployment); ok {
				found := deployment.ObjectMeta.Name == testDeployment.Name &&
					deployment.ObjectMeta.Labels["test-deployment-static"] == "true" &&
					deployment.Status.ReadyReplicas == testDeploymentDefaultReplicas
				if !found {
					framework.Logf("observed Deployment %v in namespace %v with ReadyReplicas %v and labels %v", deployment.ObjectMeta.Name, deployment.ObjectMeta.Namespace, deployment.Status.ReadyReplicas, deployment.ObjectMeta.Labels)
				}
				framework.Logf("observed Deployment %v in namespace %v with ReadyReplicas %v and labels %v", deployment.ObjectMeta.Name, deployment.ObjectMeta.Namespace, deployment.Status.ReadyReplicas, deployment.ObjectMeta.Labels)
				return found, nil
			}
			return false, nil
		})
		framework.ExpectNoError(err, "failed to see replicas of %v in namespace %v scale to requested amount of %v", testDeployment.Name, testNamespaceName, testDeploymentDefaultReplicas)

		ginkgo.By("patching the Deployment")
		deploymentPatch, err := json.Marshal(map[string]interface{}{
			"metadata": map[string]interface{}{
				"labels": map[string]string{"test-deployment": "patched"},
			},
			"spec": map[string]interface{}{
				"replicas": testDeploymentMinimumReplicas,
				"template": map[string]interface{}{
					"spec": map[string]interface{}{
						"TerminationGracePeriodSeconds": &one,
						"containers": [1]map[string]interface{}{{
							"name":  testDeploymentName,
							"image": testDeploymentPatchImage,
						}},
					},
				},
			},
		})
		framework.ExpectNoError(err, "failed to Marshal Deployment JSON patch")
		_, err = f.ClientSet.AppsV1().Deployments(testNamespaceName).Patch(ctx, testDeploymentName, types.StrategicMergePatchType, []byte(deploymentPatch), metav1.PatchOptions{})
		framework.ExpectNoError(err, "failed to patch Deployment")
		ctxUntil, cancel = context.WithTimeout(ctx, 30*time.Second)
		defer cancel()
		_, err = watchtools.Until(ctxUntil, deploymentsList.ResourceVersion, w, func(event watch.Event) (bool, error) {
			switch event.Type {
			case watch.Modified:
				if deployment, ok := event.Object.(*appsv1.Deployment); ok {
					found := deployment.ObjectMeta.Name == testDeployment.Name &&
						deployment.ObjectMeta.Labels["test-deployment-static"] == "true"
					if !found {
						framework.Logf("observed Deployment %v in namespace %v with ReadyReplicas %v", deployment.ObjectMeta.Name, deployment.ObjectMeta.Namespace, deployment.Status.ReadyReplicas)
					}
					return found, nil
				}
			default:
				framework.Logf("observed event type %v", event.Type)
			}
			return false, nil
		})
		framework.ExpectNoError(err, "failed to see %v event", watch.Modified)

		ginkgo.By("waiting for Replicas to scale")
		ctxUntil, cancel = context.WithTimeout(ctx, f.Timeouts.PodStart)
		defer cancel()
		_, err = watchtools.Until(ctxUntil, deploymentsList.ResourceVersion, w, func(event watch.Event) (bool, error) {
			if deployment, ok := event.Object.(*appsv1.Deployment); ok {
				found := deployment.ObjectMeta.Name == testDeployment.Name &&
					deployment.ObjectMeta.Labels["test-deployment-static"] == "true" &&
					deployment.Status.ReadyReplicas == testDeploymentMinimumReplicas &&
					deployment.Status.UpdatedReplicas == testDeploymentMinimumReplicas &&
					deployment.Status.UnavailableReplicas == 0 &&
					deployment.Spec.Template.Spec.Containers[0].Image == testDeploymentPatchImage
				if !found {
					framework.Logf("observed Deployment %v in namespace %v with ReadyReplicas %v", deployment.ObjectMeta.Name, deployment.ObjectMeta.Namespace, deployment.Status.ReadyReplicas)
				}
				framework.Logf("observed Deployment %v in namespace %v with ReadyReplicas %v", deployment.ObjectMeta.Name, deployment.ObjectMeta.Namespace, deployment.Status.ReadyReplicas)
				return found, nil
			}
			return false, nil
		})
		framework.ExpectNoError(err, "failed to see replicas of %v in namespace %v scale to requested amount of %v", testDeployment.Name, testNamespaceName, testDeploymentMinimumReplicas)

		ginkgo.By("listing Deployments")
		deploymentsList, err = f.ClientSet.AppsV1().Deployments("").List(ctx, metav1.ListOptions{LabelSelector: testDeploymentLabelsFlat})
		framework.ExpectNoError(err, "failed to list Deployments")
		foundDeployment := false
		for _, deploymentItem := range deploymentsList.Items {
			if deploymentItem.ObjectMeta.Name == testDeploymentName &&
				deploymentItem.ObjectMeta.Namespace == testNamespaceName &&
				deploymentItem.ObjectMeta.Labels["test-deployment-static"] == "true" {
				foundDeployment = true
				framework.Logf("Found %v with labels: %v", deploymentItem.ObjectMeta.Name, deploymentItem.ObjectMeta.Labels)
				break
			}
		}
<<<<<<< HEAD

		if !foundDeployment {
			framework.Failf("unable to find the Deployment in list", deploymentsList)
=======
		if !foundDeployment {
			framework.Failf("unable to find the Deployment in the following list %v", deploymentsList)
>>>>>>> 4c4d4ad0
		}

		ginkgo.By("updating the Deployment")
		testDeploymentUpdate := testDeployment
		testDeploymentUpdate.ObjectMeta.Labels["test-deployment"] = "updated"
		testDeploymentUpdate.Spec.Template.Spec.Containers[0].Image = testDeploymentUpdateImage
		testDeploymentDefaultReplicasPointer := &testDeploymentDefaultReplicas
		testDeploymentUpdate.Spec.Replicas = testDeploymentDefaultReplicasPointer
		testDeploymentUpdateUnstructuredMap, err := runtime.DefaultUnstructuredConverter.ToUnstructured(&testDeploymentUpdate)
		framework.ExpectNoError(err, "failed to convert to unstructured")
		testDeploymentUpdateUnstructured := unstructuredv1.Unstructured{
			Object: testDeploymentUpdateUnstructuredMap,
		}
		// currently this hasn't been able to hit the endpoint replaceAppsV1NamespacedDeploymentStatus
		_, err = dc.Resource(deploymentResource).Namespace(testNamespaceName).Update(ctx, &testDeploymentUpdateUnstructured, metav1.UpdateOptions{}) //, "status")
		framework.ExpectNoError(err, "failed to update the DeploymentStatus")
		ctxUntil, cancel = context.WithTimeout(ctx, 30*time.Second)
		defer cancel()
		_, err = watchtools.Until(ctxUntil, deploymentsList.ResourceVersion, w, func(event watch.Event) (bool, error) {
			switch event.Type {
			case watch.Modified:
				if deployment, ok := event.Object.(*appsv1.Deployment); ok {
					found := deployment.ObjectMeta.Name == testDeployment.Name &&
						deployment.ObjectMeta.Labels["test-deployment-static"] == "true"
					if !found {
						framework.Logf("observed Deployment %v in namespace %v with ReadyReplicas %v", deployment.ObjectMeta.Name, deployment.ObjectMeta.Namespace, deployment.Status.ReadyReplicas)
					}
					framework.Logf("observed Deployment %v in namespace %v with ReadyReplicas %v", deployment.ObjectMeta.Name, deployment.ObjectMeta.Namespace, deployment.Status.ReadyReplicas)
					return found, nil
				}
			default:
				framework.Logf("observed event type %v", event.Type)
			}
			return false, nil
		})
		framework.ExpectNoError(err, "failed to see %v event", watch.Modified)

		ginkgo.By("fetching the DeploymentStatus")
		deploymentGetUnstructured, err := dc.Resource(deploymentResource).Namespace(testNamespaceName).Get(ctx, testDeploymentName, metav1.GetOptions{}, "status")
		framework.ExpectNoError(err, "failed to fetch the Deployment")
		deploymentGet := appsv1.Deployment{}
		err = runtime.DefaultUnstructuredConverter.FromUnstructured(deploymentGetUnstructured.Object, &deploymentGet)
		framework.ExpectNoError(err, "failed to convert the unstructured response to a Deployment")
		framework.ExpectEqual(deploymentGet.Spec.Template.Spec.Containers[0].Image, testDeploymentUpdateImage, "failed to update image")
		framework.ExpectEqual(deploymentGet.ObjectMeta.Labels["test-deployment"], "updated", "failed to update labels")

		ctxUntil, cancel = context.WithTimeout(ctx, f.Timeouts.PodStart)
		defer cancel()
		_, err = watchtools.Until(ctxUntil, deploymentsList.ResourceVersion, w, func(event watch.Event) (bool, error) {
			if deployment, ok := event.Object.(*appsv1.Deployment); ok {
				found := deployment.ObjectMeta.Name == testDeployment.Name &&
					deployment.ObjectMeta.Labels["test-deployment-static"] == "true" &&
					deployment.Status.ReadyReplicas == testDeploymentDefaultReplicas &&
					deployment.Status.UpdatedReplicas == testDeploymentDefaultReplicas &&
					deployment.Status.UnavailableReplicas == 0
				if !found {
					framework.Logf("observed Deployment %v in namespace %v with ReadyReplicas %v and labels %v", deployment.ObjectMeta.Name, deployment.ObjectMeta.Namespace, deployment.Status.ReadyReplicas, deployment.ObjectMeta.Labels)
				}
				return found, nil
			}
			return false, nil
		})
		framework.ExpectNoError(err, "failed to see replicas of %v in namespace %v scale to requested amount of %v", testDeployment.Name, testNamespaceName, testDeploymentDefaultReplicas)

		ginkgo.By("patching the DeploymentStatus")
		deploymentStatusPatch, err := json.Marshal(map[string]interface{}{
			"metadata": map[string]interface{}{
				"labels": map[string]string{"test-deployment": "patched-status"},
			},
			"status": map[string]interface{}{
				"readyReplicas": testDeploymentNoReplicas,
			},
		})
		framework.ExpectNoError(err, "failed to Marshal Deployment JSON patch")
		// This test is broken, patching fails with:
		// Deployment.apps "test-deployment" is invalid: status.availableReplicas: Invalid value: 2: cannot be greater than readyReplicas
		// https://github.com/kubernetes/kubernetes/issues/113259
		_, _ = dc.Resource(deploymentResource).Namespace(testNamespaceName).Patch(ctx, testDeploymentName, types.StrategicMergePatchType, []byte(deploymentStatusPatch), metav1.PatchOptions{}, "status")

		ctxUntil, cancel = context.WithTimeout(ctx, 30*time.Second)
		defer cancel()
		_, err = watchtools.Until(ctxUntil, deploymentsList.ResourceVersion, w, func(event watch.Event) (bool, error) {
			switch event.Type {
			case watch.Modified:
				if deployment, ok := event.Object.(*appsv1.Deployment); ok {
					found := deployment.ObjectMeta.Name == testDeployment.Name &&
						deployment.ObjectMeta.Labels["test-deployment-static"] == "true"
					return found, nil
				}
			default:
				framework.Logf("observed event type %v", event.Type)
			}
			return false, nil
		})
		framework.ExpectNoError(err, "failed to see %v event", watch.Modified)

		ginkgo.By("fetching the DeploymentStatus")
		deploymentGetUnstructured, err = dc.Resource(deploymentResource).Namespace(testNamespaceName).Get(ctx, testDeploymentName, metav1.GetOptions{}, "status")
		framework.ExpectNoError(err, "failed to fetch the DeploymentStatus")
		deploymentGet = appsv1.Deployment{}
		err = runtime.DefaultUnstructuredConverter.FromUnstructured(deploymentGetUnstructured.Object, &deploymentGet)
		framework.ExpectNoError(err, "failed to convert the unstructured response to a Deployment")
		framework.ExpectEqual(deploymentGet.Spec.Template.Spec.Containers[0].Image, testDeploymentUpdateImage, "failed to update image")
		framework.ExpectEqual(deploymentGet.ObjectMeta.Labels["test-deployment"], "updated", "failed to update labels")
		ctxUntil, cancel = context.WithTimeout(ctx, f.Timeouts.PodStart)
		defer cancel()
		_, err = watchtools.Until(ctxUntil, deploymentsList.ResourceVersion, w, func(event watch.Event) (bool, error) {
			if deployment, ok := event.Object.(*appsv1.Deployment); ok {
				found := deployment.ObjectMeta.Name == testDeployment.Name &&
					deployment.ObjectMeta.Labels["test-deployment-static"] == "true" &&
					deployment.Status.ReadyReplicas == testDeploymentDefaultReplicas &&
					deployment.Status.UpdatedReplicas == testDeploymentDefaultReplicas &&
					deployment.Status.UnavailableReplicas == 0 &&
					deployment.Spec.Template.Spec.Containers[0].Image == testDeploymentUpdateImage
				if !found {
					framework.Logf("observed Deployment %v in namespace %v with ReadyReplicas %v", deployment.ObjectMeta.Name, deployment.ObjectMeta.Namespace, deployment.Status.ReadyReplicas)
				}
				return found, nil
			}
			return false, nil
		})
		framework.ExpectNoError(err, "failed to see replicas of %v in namespace %v scale to requested amount of %v", testDeployment.Name, testNamespaceName, testDeploymentDefaultReplicas)

		ginkgo.By("deleting the Deployment")
		err = f.ClientSet.AppsV1().Deployments(testNamespaceName).DeleteCollection(ctx, metav1.DeleteOptions{GracePeriodSeconds: &one}, metav1.ListOptions{LabelSelector: testDeploymentLabelsFlat})
		framework.ExpectNoError(err, "failed to delete Deployment via collection")

		ctxUntil, cancel = context.WithTimeout(ctx, 1*time.Minute)
		defer cancel()
		_, err = watchtools.Until(ctxUntil, deploymentsList.ResourceVersion, w, func(event watch.Event) (bool, error) {
			switch event.Type {
			case watch.Deleted:
				if deployment, ok := event.Object.(*appsv1.Deployment); ok {
					found := deployment.ObjectMeta.Name == testDeployment.Name &&
						deployment.ObjectMeta.Labels["test-deployment-static"] == "true"
					if !found {
						framework.Logf("observed Deployment %v in namespace %v with ReadyReplicas %v", deployment.ObjectMeta.Name, deployment.ObjectMeta.Namespace, deployment.Status.ReadyReplicas)
					}
					return found, nil
				}
			default:
				framework.Logf("observed event type %v", event.Type)
			}
			return false, nil
		})
		framework.ExpectNoError(err, "failed to see %v event", watch.Deleted)
	})

	/*
		Release: v1.22
		Testname: Deployment, status sub-resource
		Description: When a Deployment is created it MUST succeed.
		Attempt to read, update and patch its status sub-resource; all
		mutating sub-resource operations MUST be visible to subsequent reads.
	*/
	framework.ConformanceIt("should validate Deployment Status endpoints", func(ctx context.Context) {
		dClient := c.AppsV1().Deployments(ns)
		dName := "test-deployment-" + utilrand.String(5)
		labelSelector := "e2e=testing"

		w := &cache.ListWatch{
			WatchFunc: func(options metav1.ListOptions) (watch.Interface, error) {
				options.LabelSelector = labelSelector
				return dClient.Watch(ctx, options)
			},
		}
		dList, err := c.AppsV1().Deployments("").List(ctx, metav1.ListOptions{LabelSelector: labelSelector})
		framework.ExpectNoError(err, "failed to list Deployments")

		ginkgo.By("creating a Deployment")

		podLabels := map[string]string{"name": WebserverImageName, "e2e": "testing"}
		replicas := int32(1)
		framework.Logf("Creating simple deployment %s", dName)
		d := e2edeployment.NewDeployment(dName, replicas, podLabels, WebserverImageName, WebserverImage, appsv1.RollingUpdateDeploymentStrategyType)
		deploy, err := c.AppsV1().Deployments(ns).Create(ctx, d, metav1.CreateOptions{})
		framework.ExpectNoError(err)

		// Wait for it to be updated to revision 1
		err = e2edeployment.WaitForDeploymentRevisionAndImage(c, ns, dName, "1", WebserverImage)
		framework.ExpectNoError(err)

		err = e2edeployment.WaitForDeploymentComplete(c, deploy)
		framework.ExpectNoError(err)

		testDeployment, err := dClient.Get(ctx, dName, metav1.GetOptions{})
		framework.ExpectNoError(err)

		ginkgo.By("Getting /status")
		dResource := schema.GroupVersionResource{Group: "apps", Version: "v1", Resource: "deployments"}
		dStatusUnstructured, err := f.DynamicClient.Resource(dResource).Namespace(ns).Get(ctx, dName, metav1.GetOptions{}, "status")
		framework.ExpectNoError(err, "Failed to fetch the status of deployment %s in namespace %s", dName, ns)
		dStatusBytes, err := json.Marshal(dStatusUnstructured)
		framework.ExpectNoError(err, "Failed to marshal unstructured response. %v", err)

		var dStatus appsv1.Deployment
		err = json.Unmarshal(dStatusBytes, &dStatus)
		framework.ExpectNoError(err, "Failed to unmarshal JSON bytes to a deployment object type")
		framework.Logf("Deployment %s has Conditions: %v", dName, dStatus.Status.Conditions)

		ginkgo.By("updating Deployment Status")
		var statusToUpdate, updatedStatus *appsv1.Deployment

		err = retry.RetryOnConflict(retry.DefaultRetry, func() error {
			statusToUpdate, err = dClient.Get(ctx, dName, metav1.GetOptions{})
			framework.ExpectNoError(err, "Unable to retrieve deployment %s", dName)

			statusToUpdate.Status.Conditions = append(statusToUpdate.Status.Conditions, appsv1.DeploymentCondition{
				Type:    "StatusUpdate",
				Status:  "True",
				Reason:  "E2E",
				Message: "Set from e2e test",
			})

			updatedStatus, err = dClient.UpdateStatus(ctx, statusToUpdate, metav1.UpdateOptions{})
			return err
		})
		framework.ExpectNoError(err, "Failed to update status. %v", err)
		framework.Logf("updatedStatus.Conditions: %#v", updatedStatus.Status.Conditions)

		ginkgo.By("watching for the Deployment status to be updated")
		ctxUntil, cancel := context.WithTimeout(ctx, dRetryTimeout)
		defer cancel()

		_, err = watchtools.Until(ctxUntil, dList.ResourceVersion, w, func(event watch.Event) (bool, error) {
			if d, ok := event.Object.(*appsv1.Deployment); ok {
				found := d.ObjectMeta.Name == testDeployment.ObjectMeta.Name &&
					d.ObjectMeta.Namespace == testDeployment.ObjectMeta.Namespace &&
					d.Labels["e2e"] == "testing"

				if !found {
					framework.Logf("Observed Deployment %v in namespace %v with annotations: %v & Conditions: %v\n", d.ObjectMeta.Name, d.ObjectMeta.Namespace, d.Annotations, d.Status.Conditions)
					return false, nil
				}
				for _, cond := range d.Status.Conditions {
					if cond.Type == "StatusUpdate" &&
						cond.Reason == "E2E" &&
						cond.Message == "Set from e2e test" {
						framework.Logf("Found Deployment %v in namespace %v with labels: %v annotations: %v & Conditions: %v", d.ObjectMeta.Name, d.ObjectMeta.Namespace, d.ObjectMeta.Labels, d.Annotations, cond)
						return found, nil
					}
					framework.Logf("Observed Deployment %v in namespace %v with annotations: %v & Conditions: %v", d.ObjectMeta.Name, d.ObjectMeta.Namespace, d.Annotations, cond)
				}
			}
			object := strings.Split(fmt.Sprintf("%v", event.Object), "{")[0]
			framework.Logf("Observed %v event: %+v", object, event.Type)
			return false, nil
		})
		framework.ExpectNoError(err, "failed to locate Deployment %v in namespace %v", testDeployment.ObjectMeta.Name, ns)
		framework.Logf("Deployment %s has an updated status", dName)

		ginkgo.By("patching the Statefulset Status")
		payload := []byte(`{"status":{"conditions":[{"type":"StatusPatched","status":"True"}]}}`)
		framework.Logf("Patch payload: %v", string(payload))

		patchedDeployment, err := dClient.Patch(ctx, dName, types.MergePatchType, payload, metav1.PatchOptions{}, "status")
		framework.ExpectNoError(err, "Failed to patch status. %v", err)
		framework.Logf("Patched status conditions: %#v", patchedDeployment.Status.Conditions)

		ginkgo.By("watching for the Deployment status to be patched")
		ctxUntil, cancel = context.WithTimeout(ctx, dRetryTimeout)
		defer cancel()

		_, err = watchtools.Until(ctxUntil, dList.ResourceVersion, w, func(event watch.Event) (bool, error) {

			if e, ok := event.Object.(*appsv1.Deployment); ok {
				found := e.ObjectMeta.Name == testDeployment.ObjectMeta.Name &&
					e.ObjectMeta.Namespace == testDeployment.ObjectMeta.Namespace &&
					e.ObjectMeta.Labels["e2e"] == testDeployment.ObjectMeta.Labels["e2e"]
				if !found {
					framework.Logf("Observed deployment %v in namespace %v with annotations: %v & Conditions: %v", testDeployment.ObjectMeta.Name, testDeployment.ObjectMeta.Namespace, testDeployment.Annotations, testDeployment.Status.Conditions)
					return false, nil
				}
				for _, cond := range e.Status.Conditions {
					if cond.Type == "StatusPatched" {
						framework.Logf("Found deployment %v in namespace %v with labels: %v annotations: %v & Conditions: %v", testDeployment.ObjectMeta.Name, testDeployment.ObjectMeta.Namespace, testDeployment.ObjectMeta.Labels, testDeployment.Annotations, cond)
						return found, nil
					}
					framework.Logf("Observed deployment %v in namespace %v with annotations: %v & Conditions: %v", testDeployment.ObjectMeta.Name, testDeployment.ObjectMeta.Namespace, testDeployment.Annotations, cond)
				}
			}
			object := strings.Split(fmt.Sprintf("%v", event.Object), "{")[0]
			framework.Logf("Observed %v event: %+v", object, event.Type)
			return false, nil
		})
		framework.ExpectNoError(err, "failed to locate deployment %v in namespace %v", testDeployment.ObjectMeta.Name, ns)
		framework.Logf("Deployment %s has a patched status", dName)
	})
})

func failureTrap(ctx context.Context, c clientset.Interface, ns string) {
	deployments, err := c.AppsV1().Deployments(ns).List(ctx, metav1.ListOptions{LabelSelector: labels.Everything().String()})
	if err != nil {
		framework.Logf("Could not list Deployments in namespace %q: %v", ns, err)
		return
	}
	for i := range deployments.Items {
		d := deployments.Items[i]

		framework.Logf(spew.Sprintf("Deployment %q:\n%+v\n", d.Name, d))
		_, allOldRSs, newRS, err := testutil.GetAllReplicaSets(&d, c)
		if err != nil {
			framework.Logf("Could not list ReplicaSets for Deployment %q: %v", d.Name, err)
			return
		}
		testutil.LogReplicaSetsOfDeployment(&d, allOldRSs, newRS, framework.Logf)
		rsList := allOldRSs
		if newRS != nil {
			rsList = append(rsList, newRS)
		}
		testutil.LogPodsOfDeployment(c, &d, rsList, framework.Logf)
	}
	// We need print all the ReplicaSets if there are no Deployment object created
	if len(deployments.Items) != 0 {
		return
	}
	framework.Logf("Log out all the ReplicaSets if there is no deployment created")
	rss, err := c.AppsV1().ReplicaSets(ns).List(ctx, metav1.ListOptions{LabelSelector: labels.Everything().String()})
	if err != nil {
		framework.Logf("Could not list ReplicaSets in namespace %q: %v", ns, err)
		return
	}
	for _, rs := range rss.Items {
		framework.Logf(spew.Sprintf("ReplicaSet %q:\n%+v\n", rs.Name, rs))
		selector, err := metav1.LabelSelectorAsSelector(rs.Spec.Selector)
		if err != nil {
			framework.Logf("failed to get selector of ReplicaSet %s: %v", rs.Name, err)
		}
		options := metav1.ListOptions{LabelSelector: selector.String()}
		podList, err := c.CoreV1().Pods(rs.Namespace).List(ctx, options)
		if err != nil {
			framework.Logf("Failed to list Pods in namespace %s: %v", rs.Namespace, err)
			continue
		}
		for _, pod := range podList.Items {
			framework.Logf(spew.Sprintf("pod: %q:\n%+v\n", pod.Name, pod))
		}
	}
}

func intOrStrP(num int) *intstr.IntOrString {
	intstr := intstr.FromInt(num)
	return &intstr
}

func stopDeployment(ctx context.Context, c clientset.Interface, ns, deploymentName string) {
	deployment, err := c.AppsV1().Deployments(ns).Get(ctx, deploymentName, metav1.GetOptions{})
	framework.ExpectNoError(err)

	framework.Logf("Deleting deployment %s", deploymentName)
	err = e2eresource.DeleteResourceAndWaitForGC(ctx, c, appsinternal.Kind("Deployment"), ns, deployment.Name)
	framework.ExpectNoError(err)

	framework.Logf("Ensuring deployment %s was deleted", deploymentName)
	_, err = c.AppsV1().Deployments(ns).Get(ctx, deployment.Name, metav1.GetOptions{})
	framework.ExpectError(err)
<<<<<<< HEAD

	if !apierrors.IsNotFound(err) {
		framework.Failf("Job was not deleted.")
=======
	if !apierrors.IsNotFound(err) {
		framework.Failf("Expected deployment %s to be deleted", deploymentName)
>>>>>>> 4c4d4ad0
	}
	framework.Logf("Ensuring deployment %s's RSes were deleted", deploymentName)
	selector, err := metav1.LabelSelectorAsSelector(deployment.Spec.Selector)
	framework.ExpectNoError(err)
	options := metav1.ListOptions{LabelSelector: selector.String()}
	rss, err := c.AppsV1().ReplicaSets(ns).List(ctx, options)
	framework.ExpectNoError(err)
	gomega.Expect(rss.Items).Should(gomega.HaveLen(0))
	framework.Logf("Ensuring deployment %s's Pods were deleted", deploymentName)
	var pods *v1.PodList
	if err := wait.PollImmediate(time.Second, timeout, func() (bool, error) {
		pods, err = c.CoreV1().Pods(ns).List(ctx, options)
		if err != nil {
			return false, err
		}
		// Pods may be created by overlapping deployments right after this deployment is deleted, ignore them
		if len(pods.Items) == 0 {
			return true, nil
		}
		return false, nil
	}); err != nil {
		framework.Failf("Err : %s\n. Failed to remove deployment %s pods : %+v", err, deploymentName, pods)
	}
}

func testDeleteDeployment(ctx context.Context, f *framework.Framework) {
	ns := f.Namespace.Name
	c := f.ClientSet

	deploymentName := "test-new-deployment"
	podLabels := map[string]string{"name": WebserverImageName}
	replicas := int32(1)
	framework.Logf("Creating simple deployment %s", deploymentName)
	d := e2edeployment.NewDeployment(deploymentName, replicas, podLabels, WebserverImageName, WebserverImage, appsv1.RollingUpdateDeploymentStrategyType)
	d.Annotations = map[string]string{"test": "should-copy-to-replica-set", v1.LastAppliedConfigAnnotation: "should-not-copy-to-replica-set"}
	deploy, err := c.AppsV1().Deployments(ns).Create(ctx, d, metav1.CreateOptions{})
	framework.ExpectNoError(err)

	// Wait for it to be updated to revision 1
	err = e2edeployment.WaitForDeploymentRevisionAndImage(c, ns, deploymentName, "1", WebserverImage)
	framework.ExpectNoError(err)

	err = e2edeployment.WaitForDeploymentComplete(c, deploy)
	framework.ExpectNoError(err)

	deployment, err := c.AppsV1().Deployments(ns).Get(ctx, deploymentName, metav1.GetOptions{})
	framework.ExpectNoError(err)
	newRS, err := testutil.GetNewReplicaSet(deployment, c)
	framework.ExpectNoError(err)
	framework.ExpectNotEqual(newRS, nilRs)
	stopDeployment(ctx, c, ns, deploymentName)
}

func testRollingUpdateDeployment(ctx context.Context, f *framework.Framework) {
	ns := f.Namespace.Name
	c := f.ClientSet
	// Create webserver pods.
	deploymentPodLabels := map[string]string{"name": "sample-pod"}
	rsPodLabels := map[string]string{
		"name": "sample-pod",
		"pod":  WebserverImageName,
	}

	rsName := "test-rolling-update-controller"
	replicas := int32(1)
	rsRevision := "3546343826724305832"
	annotations := make(map[string]string)
	annotations[deploymentutil.RevisionAnnotation] = rsRevision
	rs := newRS(rsName, replicas, rsPodLabels, WebserverImageName, WebserverImage, nil)
	rs.Annotations = annotations
	framework.Logf("Creating replica set %q (going to be adopted)", rs.Name)
	_, err := c.AppsV1().ReplicaSets(ns).Create(ctx, rs, metav1.CreateOptions{})
	framework.ExpectNoError(err)
	// Verify that the required pods have come up.
	err = e2epod.VerifyPodsRunning(ctx, c, ns, "sample-pod", false, replicas)
	framework.ExpectNoError(err, "error in waiting for pods to come up: %s", err)

	// Create a deployment to delete webserver pods and instead bring up agnhost pods.
	deploymentName := "test-rolling-update-deployment"
	framework.Logf("Creating deployment %q", deploymentName)
	d := e2edeployment.NewDeployment(deploymentName, replicas, deploymentPodLabels, AgnhostImageName, AgnhostImage, appsv1.RollingUpdateDeploymentStrategyType)
	deploy, err := c.AppsV1().Deployments(ns).Create(ctx, d, metav1.CreateOptions{})
	framework.ExpectNoError(err)

	// Wait for it to be updated to revision 3546343826724305833.
	framework.Logf("Ensuring deployment %q gets the next revision from the one the adopted replica set %q has", deploy.Name, rs.Name)
	err = e2edeployment.WaitForDeploymentRevisionAndImage(c, ns, deploymentName, "3546343826724305833", AgnhostImage)
	framework.ExpectNoError(err)

	framework.Logf("Ensuring status for deployment %q is the expected", deploy.Name)
	err = e2edeployment.WaitForDeploymentComplete(c, deploy)
	framework.ExpectNoError(err)

	// There should be 1 old RS (webserver-controller, which is adopted)
	framework.Logf("Ensuring deployment %q has one old replica set (the one it adopted)", deploy.Name)
	deployment, err := c.AppsV1().Deployments(ns).Get(ctx, deploymentName, metav1.GetOptions{})
	framework.ExpectNoError(err)
	_, allOldRSs, err := testutil.GetOldReplicaSets(deployment, c)
	framework.ExpectNoError(err)
	framework.ExpectEqual(len(allOldRSs), 1)
}

func testRecreateDeployment(ctx context.Context, f *framework.Framework) {
	ns := f.Namespace.Name
	c := f.ClientSet

	// Create a deployment that brings up agnhost pods.
	deploymentName := "test-recreate-deployment"
	framework.Logf("Creating deployment %q", deploymentName)
	d := e2edeployment.NewDeployment(deploymentName, int32(1), map[string]string{"name": "sample-pod-3"}, AgnhostImageName, AgnhostImage, appsv1.RecreateDeploymentStrategyType)
	deployment, err := c.AppsV1().Deployments(ns).Create(ctx, d, metav1.CreateOptions{})
	framework.ExpectNoError(err)

	// Wait for it to be updated to revision 1
	framework.Logf("Waiting deployment %q to be updated to revision 1", deploymentName)
	err = e2edeployment.WaitForDeploymentRevisionAndImage(c, ns, deploymentName, "1", AgnhostImage)
	framework.ExpectNoError(err)

	framework.Logf("Waiting deployment %q to complete", deploymentName)
	err = e2edeployment.WaitForDeploymentComplete(c, deployment)
	framework.ExpectNoError(err)

	// Update deployment to delete agnhost pods and bring up webserver pods.
	framework.Logf("Triggering a new rollout for deployment %q", deploymentName)
	deployment, err = e2edeployment.UpdateDeploymentWithRetries(c, ns, deploymentName, func(update *appsv1.Deployment) {
		update.Spec.Template.Spec.Containers[0].Name = WebserverImageName
		update.Spec.Template.Spec.Containers[0].Image = WebserverImage
	})
	framework.ExpectNoError(err)

	framework.Logf("Watching deployment %q to verify that new pods will not run with olds pods", deploymentName)
	err = watchRecreateDeployment(ctx, c, deployment)
	framework.ExpectNoError(err)
}

// testDeploymentCleanUpPolicy tests that deployment supports cleanup policy
func testDeploymentCleanUpPolicy(ctx context.Context, f *framework.Framework) {
	ns := f.Namespace.Name
	c := f.ClientSet
	// Create webserver pods.
	deploymentPodLabels := map[string]string{"name": "cleanup-pod"}
	rsPodLabels := map[string]string{
		"name": "cleanup-pod",
		"pod":  WebserverImageName,
	}
	rsName := "test-cleanup-controller"
	replicas := int32(1)
	revisionHistoryLimit := utilpointer.Int32Ptr(0)
	_, err := c.AppsV1().ReplicaSets(ns).Create(ctx, newRS(rsName, replicas, rsPodLabels, WebserverImageName, WebserverImage, nil), metav1.CreateOptions{})
	framework.ExpectNoError(err)

	// Verify that the required pods have come up.
	err = e2epod.VerifyPodsRunning(ctx, c, ns, "cleanup-pod", false, replicas)
	framework.ExpectNoError(err, "error in waiting for pods to come up: %v", err)

	// Create a deployment to delete webserver pods and instead bring up agnhost pods.
	deploymentName := "test-cleanup-deployment"
	framework.Logf("Creating deployment %s", deploymentName)

	pods, err := c.CoreV1().Pods(ns).List(ctx, metav1.ListOptions{LabelSelector: labels.Everything().String()})
	framework.ExpectNoError(err, "Failed to query for pods: %v", err)

	options := metav1.ListOptions{
		ResourceVersion: pods.ListMeta.ResourceVersion,
	}
	stopCh := make(chan struct{})
	defer close(stopCh)
	w, err := c.CoreV1().Pods(ns).Watch(ctx, options)
	framework.ExpectNoError(err)
	go func() {
		defer ginkgo.GinkgoRecover()
		// There should be only one pod being created, which is the pod with the agnhost image.
		// The old RS shouldn't create new pod when deployment controller adding pod template hash label to its selector.
		numPodCreation := 1
		for {
			select {
			case event := <-w.ResultChan():
				if event.Type != watch.Added {
					continue
				}
				numPodCreation--
				if numPodCreation < 0 {
					framework.Failf("Expect only one pod creation, the second creation event: %#v\n", event)
				}
				pod, ok := event.Object.(*v1.Pod)
				if !ok {
					framework.Failf("Expect event Object to be a pod")
				}
				if pod.Spec.Containers[0].Name != AgnhostImageName {
					framework.Failf("Expect the created pod to have container name %s, got pod %#v\n", AgnhostImageName, pod)
				}
			case <-stopCh:
				return
			}
		}
	}()
	d := e2edeployment.NewDeployment(deploymentName, replicas, deploymentPodLabels, AgnhostImageName, AgnhostImage, appsv1.RollingUpdateDeploymentStrategyType)
	d.Spec.RevisionHistoryLimit = revisionHistoryLimit
	_, err = c.AppsV1().Deployments(ns).Create(ctx, d, metav1.CreateOptions{})
	framework.ExpectNoError(err)

	ginkgo.By(fmt.Sprintf("Waiting for deployment %s history to be cleaned up", deploymentName))
	err = waitForDeploymentOldRSsNum(ctx, c, ns, deploymentName, int(*revisionHistoryLimit))
	framework.ExpectNoError(err)
}

// testRolloverDeployment tests that deployment supports rollover.
// i.e. we can change desired state and kick off rolling update, then change desired state again before it finishes.
func testRolloverDeployment(ctx context.Context, f *framework.Framework) {
	ns := f.Namespace.Name
	c := f.ClientSet
	podName := "rollover-pod"
	deploymentPodLabels := map[string]string{"name": podName}
	rsPodLabels := map[string]string{
		"name": podName,
		"pod":  WebserverImageName,
	}

	rsName := "test-rollover-controller"
	rsReplicas := int32(1)
	_, err := c.AppsV1().ReplicaSets(ns).Create(ctx, newRS(rsName, rsReplicas, rsPodLabels, WebserverImageName, WebserverImage, nil), metav1.CreateOptions{})
	framework.ExpectNoError(err)
	// Verify that the required pods have come up.
	err = e2epod.VerifyPodsRunning(ctx, c, ns, podName, false, rsReplicas)
	framework.ExpectNoError(err, "error in waiting for pods to come up: %v", err)

	// Wait for replica set to become ready before adopting it.
	framework.Logf("Waiting for pods owned by replica set %q to become ready", rsName)
	err = e2ereplicaset.WaitForReadyReplicaSet(ctx, c, ns, rsName)
	framework.ExpectNoError(err)

	// Create a deployment to delete webserver pods and instead bring up redis-slave pods.
	// We use a nonexistent image here, so that we make sure it won't finish
	deploymentName, deploymentImageName := "test-rollover-deployment", "redis-slave"
	deploymentReplicas := int32(1)
	deploymentImage := "gcr.io/google_samples/gb-redisslave:nonexistent"
	deploymentStrategyType := appsv1.RollingUpdateDeploymentStrategyType
	framework.Logf("Creating deployment %q", deploymentName)
	newDeployment := e2edeployment.NewDeployment(deploymentName, deploymentReplicas, deploymentPodLabels, deploymentImageName, deploymentImage, deploymentStrategyType)
	newDeployment.Spec.Strategy.RollingUpdate = &appsv1.RollingUpdateDeployment{
		MaxUnavailable: intOrStrP(0),
		MaxSurge:       intOrStrP(1),
	}
	newDeployment.Spec.MinReadySeconds = int32(10)
	_, err = c.AppsV1().Deployments(ns).Create(ctx, newDeployment, metav1.CreateOptions{})
	framework.ExpectNoError(err)

	// Verify that the pods were scaled up and down as expected.
	deployment, err := c.AppsV1().Deployments(ns).Get(ctx, deploymentName, metav1.GetOptions{})
	framework.ExpectNoError(err)
	framework.Logf("Make sure deployment %q performs scaling operations", deploymentName)
	// Make sure the deployment starts to scale up and down replica sets by checking if its updated replicas >= 1
	err = waitForDeploymentUpdatedReplicasGTE(c, ns, deploymentName, deploymentReplicas, deployment.Generation)
	framework.ExpectNoError(err)
	// Check if it's updated to revision 1 correctly
	framework.Logf("Check revision of new replica set for deployment %q", deploymentName)
	err = checkDeploymentRevisionAndImage(c, ns, deploymentName, "1", deploymentImage)
	framework.ExpectNoError(err)

	framework.Logf("Ensure that both replica sets have 1 created replica")
	oldRS, err := c.AppsV1().ReplicaSets(ns).Get(ctx, rsName, metav1.GetOptions{})
	framework.ExpectNoError(err)
	ensureReplicas(oldRS, int32(1))
	newRS, err := testutil.GetNewReplicaSet(deployment, c)
	framework.ExpectNoError(err)
	ensureReplicas(newRS, int32(1))

	// The deployment is stuck, update it to rollover the above 2 ReplicaSets and bring up agnhost pods.
	framework.Logf("Rollover old replica sets for deployment %q with new image update", deploymentName)
	updatedDeploymentImageName, updatedDeploymentImage := AgnhostImageName, AgnhostImage
	deployment, err = e2edeployment.UpdateDeploymentWithRetries(c, ns, newDeployment.Name, func(update *appsv1.Deployment) {
		update.Spec.Template.Spec.Containers[0].Name = updatedDeploymentImageName
		update.Spec.Template.Spec.Containers[0].Image = updatedDeploymentImage
	})
	framework.ExpectNoError(err)

	// Use observedGeneration to determine if the controller noticed the pod template update.
	framework.Logf("Wait deployment %q to be observed by the deployment controller", deploymentName)
	err = waitForObservedDeployment(c, ns, deploymentName, deployment.Generation)
	framework.ExpectNoError(err)

	// Wait for it to be updated to revision 2
	framework.Logf("Wait for revision update of deployment %q to 2", deploymentName)
	err = e2edeployment.WaitForDeploymentRevisionAndImage(c, ns, deploymentName, "2", updatedDeploymentImage)
	framework.ExpectNoError(err)

	framework.Logf("Make sure deployment %q is complete", deploymentName)
	err = waitForDeploymentCompleteAndCheckRolling(c, deployment)
	framework.ExpectNoError(err)

	framework.Logf("Ensure that both old replica sets have no replicas")
	oldRS, err = c.AppsV1().ReplicaSets(ns).Get(ctx, rsName, metav1.GetOptions{})
	framework.ExpectNoError(err)
	ensureReplicas(oldRS, int32(0))
	// Not really the new replica set anymore but we GET by name so that's fine.
	newRS, err = c.AppsV1().ReplicaSets(ns).Get(ctx, newRS.Name, metav1.GetOptions{})
	framework.ExpectNoError(err)
	ensureReplicas(newRS, int32(0))
}

func ensureReplicas(rs *appsv1.ReplicaSet, replicas int32) {
	framework.ExpectEqual(*rs.Spec.Replicas, replicas)
	framework.ExpectEqual(rs.Status.Replicas, replicas)
}

func randomScale(d *appsv1.Deployment, i int) {
	switch r := rand.Float32(); {
	case r < 0.3:
		framework.Logf("%02d: scaling up", i)
		*(d.Spec.Replicas)++
	case r < 0.6:
		if *(d.Spec.Replicas) > 1 {
			framework.Logf("%02d: scaling down", i)
			*(d.Spec.Replicas)--
		}
	}
}

func testIterativeDeployments(ctx context.Context, f *framework.Framework) {
	ns := f.Namespace.Name
	c := f.ClientSet

	podLabels := map[string]string{"name": WebserverImageName}
	replicas := int32(6)
	zero := int64(0)
	two := int32(2)

	// Create a webserver deployment.
	deploymentName := "webserver"
	fiveMinutes := int32(5 * 60)
	d := e2edeployment.NewDeployment(deploymentName, replicas, podLabels, WebserverImageName, WebserverImage, appsv1.RollingUpdateDeploymentStrategyType)
	d.Spec.ProgressDeadlineSeconds = &fiveMinutes
	d.Spec.RevisionHistoryLimit = &two
	d.Spec.Template.Spec.TerminationGracePeriodSeconds = &zero
	framework.Logf("Creating deployment %q", deploymentName)
	deployment, err := c.AppsV1().Deployments(ns).Create(ctx, d, metav1.CreateOptions{})
	framework.ExpectNoError(err)

	iterations := 20
	for i := 0; i < iterations; i++ {
		if r := rand.Float32(); r < 0.6 {
			time.Sleep(time.Duration(float32(i) * r * float32(time.Second)))
		}

		switch n := rand.Float32(); {
		case n < 0.2:
			// trigger a new deployment
			framework.Logf("%02d: triggering a new rollout for deployment %q", i, deployment.Name)
			deployment, err = e2edeployment.UpdateDeploymentWithRetries(c, ns, deployment.Name, func(update *appsv1.Deployment) {
				newEnv := v1.EnvVar{Name: fmt.Sprintf("A%d", i), Value: fmt.Sprintf("%d", i)}
				update.Spec.Template.Spec.Containers[0].Env = append(update.Spec.Template.Spec.Containers[0].Env, newEnv)
				randomScale(update, i)
			})
			framework.ExpectNoError(err)

		case n < 0.4:
			// rollback to the previous version
			framework.Logf("%02d: rolling back a rollout for deployment %q", i, deployment.Name)
			deployment, err = e2edeployment.UpdateDeploymentWithRetries(c, ns, deployment.Name, func(update *appsv1.Deployment) {
				if update.Annotations == nil {
					update.Annotations = make(map[string]string)
				}
				update.Annotations[appsv1.DeprecatedRollbackTo] = "0"
			})
			framework.ExpectNoError(err)

		case n < 0.6:
			// just scaling
			framework.Logf("%02d: scaling deployment %q", i, deployment.Name)
			deployment, err = e2edeployment.UpdateDeploymentWithRetries(c, ns, deployment.Name, func(update *appsv1.Deployment) {
				randomScale(update, i)
			})
			framework.ExpectNoError(err)

		case n < 0.8:
			// toggling the deployment
			if deployment.Spec.Paused {
				framework.Logf("%02d: resuming deployment %q", i, deployment.Name)
				deployment, err = e2edeployment.UpdateDeploymentWithRetries(c, ns, deployment.Name, func(update *appsv1.Deployment) {
					update.Spec.Paused = false
					randomScale(update, i)
				})
				framework.ExpectNoError(err)
			} else {
				framework.Logf("%02d: pausing deployment %q", i, deployment.Name)
				deployment, err = e2edeployment.UpdateDeploymentWithRetries(c, ns, deployment.Name, func(update *appsv1.Deployment) {
					update.Spec.Paused = true
					randomScale(update, i)
				})
				framework.ExpectNoError(err)
			}

		default:
			// arbitrarily delete deployment pods
			framework.Logf("%02d: arbitrarily deleting one or more deployment pods for deployment %q", i, deployment.Name)
			selector, err := metav1.LabelSelectorAsSelector(deployment.Spec.Selector)
			framework.ExpectNoError(err)
			opts := metav1.ListOptions{LabelSelector: selector.String()}
			podList, err := c.CoreV1().Pods(ns).List(ctx, opts)
			framework.ExpectNoError(err)
			if len(podList.Items) == 0 {
				framework.Logf("%02d: no deployment pods to delete", i)
				continue
			}
			for p := range podList.Items {
				if rand.Float32() < 0.5 {
					continue
				}
				name := podList.Items[p].Name
				framework.Logf("%02d: deleting deployment pod %q", i, name)
				err := c.CoreV1().Pods(ns).Delete(ctx, name, metav1.DeleteOptions{})
				if err != nil && !apierrors.IsNotFound(err) {
					framework.ExpectNoError(err)
				}
			}
		}
	}

	// unpause the deployment if we end up pausing it
	deployment, err = c.AppsV1().Deployments(ns).Get(ctx, deployment.Name, metav1.GetOptions{})
	framework.ExpectNoError(err)
	if deployment.Spec.Paused {
		framework.Logf("Resuming deployment %q", deployment.Name)
		deployment, err = e2edeployment.UpdateDeploymentWithRetries(c, ns, deployment.Name, func(update *appsv1.Deployment) {
			update.Spec.Paused = false
		})
		framework.ExpectNoError(err)
	}

	framework.Logf("Waiting for deployment %q to be observed by the controller", deploymentName)
	err = waitForObservedDeployment(c, ns, deploymentName, deployment.Generation)
	framework.ExpectNoError(err)

	framework.Logf("Waiting for deployment %q status", deploymentName)
	err = e2edeployment.WaitForDeploymentComplete(c, deployment)
	framework.ExpectNoError(err)

	framework.Logf("Checking deployment %q for a complete condition", deploymentName)
	err = waitForDeploymentWithCondition(c, ns, deploymentName, deploymentutil.NewRSAvailableReason, appsv1.DeploymentProgressing)
	framework.ExpectNoError(err)
}

func testDeploymentsControllerRef(ctx context.Context, f *framework.Framework) {
	ns := f.Namespace.Name
	c := f.ClientSet

	deploymentName := "test-orphan-deployment"
	framework.Logf("Creating Deployment %q", deploymentName)
	podLabels := map[string]string{"name": WebserverImageName}
	replicas := int32(1)
	d := e2edeployment.NewDeployment(deploymentName, replicas, podLabels, WebserverImageName, WebserverImage, appsv1.RollingUpdateDeploymentStrategyType)
	deploy, err := c.AppsV1().Deployments(ns).Create(ctx, d, metav1.CreateOptions{})
	framework.ExpectNoError(err)
	err = e2edeployment.WaitForDeploymentComplete(c, deploy)
	framework.ExpectNoError(err)

	framework.Logf("Verifying Deployment %q has only one ReplicaSet", deploymentName)
	rsList := listDeploymentReplicaSets(ctx, c, ns, podLabels)
	framework.ExpectEqual(len(rsList.Items), 1)

	framework.Logf("Obtaining the ReplicaSet's UID")
	orphanedRSUID := rsList.Items[0].UID

	framework.Logf("Checking the ReplicaSet has the right controllerRef")
	err = checkDeploymentReplicaSetsControllerRef(ctx, c, ns, deploy.UID, podLabels)
	framework.ExpectNoError(err)

	framework.Logf("Deleting Deployment %q and orphaning its ReplicaSet", deploymentName)
	err = orphanDeploymentReplicaSets(ctx, c, deploy)
	framework.ExpectNoError(err)

	ginkgo.By("Wait for the ReplicaSet to be orphaned")
	err = wait.PollWithContext(ctx, dRetryPeriod, dRetryTimeout, waitDeploymentReplicaSetsOrphaned(c, ns, podLabels))
	framework.ExpectNoError(err, "error waiting for Deployment ReplicaSet to be orphaned")

	deploymentName = "test-adopt-deployment"
	framework.Logf("Creating Deployment %q to adopt the ReplicaSet", deploymentName)
	d = e2edeployment.NewDeployment(deploymentName, replicas, podLabels, WebserverImageName, WebserverImage, appsv1.RollingUpdateDeploymentStrategyType)
	deploy, err = c.AppsV1().Deployments(ns).Create(ctx, d, metav1.CreateOptions{})
	framework.ExpectNoError(err)
	err = e2edeployment.WaitForDeploymentComplete(c, deploy)
	framework.ExpectNoError(err)

	framework.Logf("Waiting for the ReplicaSet to have the right controllerRef")
	err = checkDeploymentReplicaSetsControllerRef(ctx, c, ns, deploy.UID, podLabels)
	framework.ExpectNoError(err)

	framework.Logf("Verifying no extra ReplicaSet is created (Deployment %q still has only one ReplicaSet after adoption)", deploymentName)
	rsList = listDeploymentReplicaSets(ctx, c, ns, podLabels)
	framework.ExpectEqual(len(rsList.Items), 1)

	framework.Logf("Verifying the ReplicaSet has the same UID as the orphaned ReplicaSet")
	framework.ExpectEqual(rsList.Items[0].UID, orphanedRSUID)
}

// testProportionalScalingDeployment tests that when a RollingUpdate Deployment is scaled in the middle
// of a rollout (either in progress or paused), then the Deployment will balance additional replicas
// in existing active ReplicaSets (ReplicaSets with more than 0 replica) in order to mitigate risk.
func testProportionalScalingDeployment(ctx context.Context, f *framework.Framework) {
	ns := f.Namespace.Name
	c := f.ClientSet

	podLabels := map[string]string{"name": WebserverImageName}
	replicas := int32(10)

	// Create a webserver deployment.
	deploymentName := "webserver-deployment"
	d := e2edeployment.NewDeployment(deploymentName, replicas, podLabels, WebserverImageName, WebserverImage, appsv1.RollingUpdateDeploymentStrategyType)
	d.Spec.Strategy.RollingUpdate = new(appsv1.RollingUpdateDeployment)
	d.Spec.Strategy.RollingUpdate.MaxSurge = intOrStrP(3)
	d.Spec.Strategy.RollingUpdate.MaxUnavailable = intOrStrP(2)

	framework.Logf("Creating deployment %q", deploymentName)
	deployment, err := c.AppsV1().Deployments(ns).Create(ctx, d, metav1.CreateOptions{})
	framework.ExpectNoError(err)

	framework.Logf("Waiting for observed generation %d", deployment.Generation)
	err = waitForObservedDeployment(c, ns, deploymentName, deployment.Generation)
	framework.ExpectNoError(err)

	// Verify that the required pods have come up.
	framework.Logf("Waiting for all required pods to come up")
	err = e2epod.VerifyPodsRunning(ctx, c, ns, WebserverImageName, false, *(deployment.Spec.Replicas))
	framework.ExpectNoError(err, "error in waiting for pods to come up: %v", err)

	framework.Logf("Waiting for deployment %q to complete", deployment.Name)
	err = e2edeployment.WaitForDeploymentComplete(c, deployment)
	framework.ExpectNoError(err)

	firstRS, err := testutil.GetNewReplicaSet(deployment, c)
	framework.ExpectNoError(err)

	// Update the deployment with a non-existent image so that the new replica set
	// will be blocked to simulate a partial rollout.
	framework.Logf("Updating deployment %q with a non-existent image", deploymentName)
	deployment, err = e2edeployment.UpdateDeploymentWithRetries(c, ns, d.Name, func(update *appsv1.Deployment) {
		update.Spec.Template.Spec.Containers[0].Image = "webserver:404"
	})
	framework.ExpectNoError(err)

	framework.Logf("Waiting for observed generation %d", deployment.Generation)
	err = waitForObservedDeployment(c, ns, deploymentName, deployment.Generation)
	framework.ExpectNoError(err)

	// Checking state of first rollout's replicaset.
	maxUnavailable, err := intstr.GetScaledValueFromIntOrPercent(deployment.Spec.Strategy.RollingUpdate.MaxUnavailable, int(*(deployment.Spec.Replicas)), false)
	framework.ExpectNoError(err)

	// First rollout's replicaset should have Deployment's (replicas - maxUnavailable) = 10 - 2 = 8 available replicas.
	minAvailableReplicas := replicas - int32(maxUnavailable)
	framework.Logf("Waiting for the first rollout's replicaset to have .status.availableReplicas = %d", minAvailableReplicas)
	err = e2ereplicaset.WaitForReplicaSetTargetAvailableReplicas(ctx, c, firstRS, minAvailableReplicas)
	framework.ExpectNoError(err)

	// First rollout's replicaset should have .spec.replicas = 8 too.
	framework.Logf("Waiting for the first rollout's replicaset to have .spec.replicas = %d", minAvailableReplicas)
	err = waitForReplicaSetTargetSpecReplicas(ctx, c, firstRS, minAvailableReplicas)
	framework.ExpectNoError(err)

	// The desired replicas wait makes sure that the RS controller has created expected number of pods.
	framework.Logf("Waiting for the first rollout's replicaset of deployment %q to have desired number of replicas", deploymentName)
	firstRS, err = c.AppsV1().ReplicaSets(ns).Get(ctx, firstRS.Name, metav1.GetOptions{})
	framework.ExpectNoError(err)
	err = waitForReplicaSetDesiredReplicas(ctx, c.AppsV1(), firstRS)
	framework.ExpectNoError(err)

	// Checking state of second rollout's replicaset.
	secondRS, err := testutil.GetNewReplicaSet(deployment, c)
	framework.ExpectNoError(err)

	maxSurge, err := intstr.GetScaledValueFromIntOrPercent(deployment.Spec.Strategy.RollingUpdate.MaxSurge, int(*(deployment.Spec.Replicas)), false)
	framework.ExpectNoError(err)

	// Second rollout's replicaset should have 0 available replicas.
	framework.Logf("Verifying that the second rollout's replicaset has .status.availableReplicas = 0")
	framework.ExpectEqual(secondRS.Status.AvailableReplicas, int32(0))

	// Second rollout's replicaset should have Deployment's (replicas + maxSurge - first RS's replicas) = 10 + 3 - 8 = 5 for .spec.replicas.
	newReplicas := replicas + int32(maxSurge) - minAvailableReplicas
	framework.Logf("Waiting for the second rollout's replicaset to have .spec.replicas = %d", newReplicas)
	err = waitForReplicaSetTargetSpecReplicas(ctx, c, secondRS, newReplicas)
	framework.ExpectNoError(err)

	// The desired replicas wait makes sure that the RS controller has created expected number of pods.
	framework.Logf("Waiting for the second rollout's replicaset of deployment %q to have desired number of replicas", deploymentName)
	secondRS, err = c.AppsV1().ReplicaSets(ns).Get(ctx, secondRS.Name, metav1.GetOptions{})
	framework.ExpectNoError(err)
	err = waitForReplicaSetDesiredReplicas(ctx, c.AppsV1(), secondRS)
	framework.ExpectNoError(err)

	// Check the deployment's minimum availability.
	framework.Logf("Verifying that deployment %q has minimum required number of available replicas", deploymentName)
	if deployment.Status.AvailableReplicas < minAvailableReplicas {
		err = fmt.Errorf("observed %d available replicas, less than min required %d", deployment.Status.AvailableReplicas, minAvailableReplicas)
		framework.ExpectNoError(err)
	}

	// Scale the deployment to 30 replicas.
	newReplicas = int32(30)
	framework.Logf("Scaling up the deployment %q from %d to %d", deploymentName, replicas, newReplicas)
	_, err = e2edeployment.UpdateDeploymentWithRetries(c, ns, deployment.Name, func(update *appsv1.Deployment) {
		update.Spec.Replicas = &newReplicas
	})
	framework.ExpectNoError(err)

	framework.Logf("Waiting for the replicasets of deployment %q to have desired number of replicas", deploymentName)
	firstRS, err = c.AppsV1().ReplicaSets(ns).Get(ctx, firstRS.Name, metav1.GetOptions{})
	framework.ExpectNoError(err)
	secondRS, err = c.AppsV1().ReplicaSets(ns).Get(ctx, secondRS.Name, metav1.GetOptions{})
	framework.ExpectNoError(err)

	// First rollout's replicaset should have .spec.replicas = 8 + (30-10)*(8/13) = 8 + 12 = 20 replicas.
	// Note that 12 comes from rounding (30-10)*(8/13) to nearest integer.
	framework.Logf("Verifying that first rollout's replicaset has .spec.replicas = 20")
	err = waitForReplicaSetTargetSpecReplicas(ctx, c, firstRS, 20)
	framework.ExpectNoError(err)

	// Second rollout's replicaset should have .spec.replicas = 5 + (30-10)*(5/13) = 5 + 8 = 13 replicas.
	// Note that 8 comes from rounding (30-10)*(5/13) to nearest integer.
	framework.Logf("Verifying that second rollout's replicaset has .spec.replicas = 13")
	err = waitForReplicaSetTargetSpecReplicas(ctx, c, secondRS, 13)
	framework.ExpectNoError(err)
}

func checkDeploymentReplicaSetsControllerRef(ctx context.Context, c clientset.Interface, ns string, uid types.UID, label map[string]string) error {
	rsList := listDeploymentReplicaSets(ctx, c, ns, label)
	for _, rs := range rsList.Items {
		// This rs is adopted only when its controller ref is update
		if controllerRef := metav1.GetControllerOf(&rs); controllerRef == nil || controllerRef.UID != uid {
			return fmt.Errorf("ReplicaSet %s has unexpected controllerRef %v", rs.Name, controllerRef)
		}
	}
	return nil
}

func waitDeploymentReplicaSetsOrphaned(c clientset.Interface, ns string, label map[string]string) func(ctx context.Context) (bool, error) {
	return func(ctx context.Context) (bool, error) {
		rsList := listDeploymentReplicaSets(ctx, c, ns, label)
		for _, rs := range rsList.Items {
			// This rs is orphaned only when controller ref is cleared
			if controllerRef := metav1.GetControllerOf(&rs); controllerRef != nil {
				return false, nil
			}
		}
		return true, nil
	}
}

func listDeploymentReplicaSets(ctx context.Context, c clientset.Interface, ns string, label map[string]string) *appsv1.ReplicaSetList {
	selector := labels.Set(label).AsSelector()
	options := metav1.ListOptions{LabelSelector: selector.String()}
	rsList, err := c.AppsV1().ReplicaSets(ns).List(ctx, options)
	framework.ExpectNoError(err)
	gomega.Expect(len(rsList.Items)).To(gomega.BeNumerically(">", 0))
	return rsList
}

func orphanDeploymentReplicaSets(ctx context.Context, c clientset.Interface, d *appsv1.Deployment) error {
	trueVar := true
	deleteOptions := metav1.DeleteOptions{OrphanDependents: &trueVar}
	deleteOptions.Preconditions = metav1.NewUIDPreconditions(string(d.UID))
	return c.AppsV1().Deployments(d.Namespace).Delete(ctx, d.Name, deleteOptions)
}

func testRollingUpdateDeploymentWithLocalTrafficLoadBalancer(ctx context.Context, f *framework.Framework) {
	ns := f.Namespace.Name
	c := f.ClientSet

	name := "test-rolling-update-with-lb"
	framework.Logf("Creating Deployment %q", name)
	podLabels := map[string]string{"name": name}
	replicas := int32(3)
	d := e2edeployment.NewDeployment(name, replicas, podLabels, AgnhostImageName, AgnhostImage, appsv1.RollingUpdateDeploymentStrategyType)
	// NewDeployment assigned the same value to both d.Spec.Selector and
	// d.Spec.Template.Labels, so mutating the one would mutate the other.
	// Thus we need to set d.Spec.Template.Labels to a new value if we want
	// to mutate it alone.
	d.Spec.Template.Labels = map[string]string{
		"iteration": "0",
		"name":      name,
	}
	d.Spec.Template.Spec.Containers[0].Args = []string{"netexec", "--http-port=80", "--udp-port=80"}
	// To ensure that a node that had a local endpoint prior to a rolling
	// update continues to have a local endpoint throughout the rollout, we
	// need an affinity policy that will cause pods to be scheduled on the
	// same nodes as old pods, and we need the deployment to scale up a new
	// pod before deleting an old pod.  This affinity policy will define
	// inter-pod affinity for pods of different rollouts and anti-affinity
	// for pods of the same rollout, so it will need to be updated when
	// performing a rollout.
	setAffinities(d, false)
	d.Spec.Strategy.RollingUpdate = &appsv1.RollingUpdateDeployment{
		MaxSurge:       intOrStrP(1),
		MaxUnavailable: intOrStrP(0),
	}
	deployment, err := c.AppsV1().Deployments(ns).Create(ctx, d, metav1.CreateOptions{})
	framework.ExpectNoError(err)
	err = e2edeployment.WaitForDeploymentComplete(c, deployment)
	framework.ExpectNoError(err)

	framework.Logf("Creating a service %s with type=LoadBalancer and externalTrafficPolicy=Local in namespace %s", name, ns)
	jig := e2eservice.NewTestJig(c, ns, name)
	jig.Labels = podLabels
	service, err := jig.CreateLoadBalancerService(ctx, e2eservice.GetServiceLoadBalancerCreationTimeout(ctx, c), func(svc *v1.Service) {
		svc.Spec.ExternalTrafficPolicy = v1.ServiceExternalTrafficPolicyLocal
	})
	framework.ExpectNoError(err)

	lbNameOrAddress := e2eservice.GetIngressPoint(&service.Status.LoadBalancer.Ingress[0])
	svcPort := int(service.Spec.Ports[0].Port)

	framework.Logf("Hitting the replica set's pods through the service's load balancer")
	timeout := e2eservice.LoadBalancerLagTimeoutDefault
	if framework.ProviderIs("aws") {
		timeout = e2eservice.LoadBalancerLagTimeoutAWS
	}
	e2eservice.TestReachableHTTP(ctx, lbNameOrAddress, svcPort, timeout)

	expectedNodes, err := jig.GetEndpointNodeNames(ctx)
	framework.ExpectNoError(err)

	framework.Logf("Starting a goroutine to watch the service's endpoints in the background")
	done := make(chan struct{})
	failed := make(chan struct{})
	defer close(done)
	go func() {
		defer ginkgo.GinkgoRecover()
		// The affinity policy should ensure that before an old pod is
		// deleted, a new pod will have been created on the same node.
		// Thus the set of nodes with local endpoints for the service
		// should remain unchanged.
		wait.Until(func() {
			actualNodes, err := jig.GetEndpointNodeNames(ctx)
			if err != nil {
				framework.Logf("The previous set of nodes with local endpoints was %v, now the lookup failed: %v", expectedNodes.List(), err)
				failed <- struct{}{}
				return
			}
			if !actualNodes.Equal(expectedNodes) {
				framework.Logf("The set of nodes with local endpoints changed; started with %v, now have %v", expectedNodes.List(), actualNodes.List())
				failed <- struct{}{}
			}
		}, framework.Poll, done)
	}()

	framework.Logf("Triggering a rolling deployment several times")
	for i := 1; i <= 3; i++ {
		framework.Logf("Updating label deployment %q pod spec (iteration #%d)", name, i)
		deployment, err = e2edeployment.UpdateDeploymentWithRetries(c, ns, d.Name, func(update *appsv1.Deployment) {
			update.Spec.Template.Labels["iteration"] = fmt.Sprintf("%d", i)
			setAffinities(update, true)
		})
		framework.ExpectNoError(err)

		framework.Logf("Waiting for observed generation %d", deployment.Generation)
		err = waitForObservedDeployment(c, ns, name, deployment.Generation)
		framework.ExpectNoError(err)

		framework.Logf("Make sure deployment %q is complete", name)
		err = waitForDeploymentCompleteAndCheckRolling(c, deployment)
		framework.ExpectNoError(err)
	}

	select {
	case <-failed:
		framework.Failf("Connectivity to the load balancer was interrupted")
	case <-time.After(1 * time.Minute):
	}
}

// setAffinities set PodAntiAffinity across pods from the same generation
// of Deployment and if, explicitly requested, also affinity with pods
// from other generations.
// It is required to make those "Required" so that in large clusters where
// scheduler may not score all nodes if a lot of them are feasible, the
// test will also have a chance to pass.
func setAffinities(d *appsv1.Deployment, setAffinity bool) {
	affinity := &v1.Affinity{
		PodAntiAffinity: &v1.PodAntiAffinity{
			RequiredDuringSchedulingIgnoredDuringExecution: []v1.PodAffinityTerm{
				{
					TopologyKey: "kubernetes.io/hostname",
					LabelSelector: &metav1.LabelSelector{
						MatchExpressions: []metav1.LabelSelectorRequirement{
							{
								Key:      "name",
								Operator: metav1.LabelSelectorOpIn,
								Values:   []string{d.Spec.Template.Labels["name"]},
							},
							{
								Key:      "iteration",
								Operator: metav1.LabelSelectorOpIn,
								Values:   []string{d.Spec.Template.Labels["iteration"]},
							},
						},
					},
				},
			},
		},
	}
	if setAffinity {
		affinity.PodAffinity = &v1.PodAffinity{
			RequiredDuringSchedulingIgnoredDuringExecution: []v1.PodAffinityTerm{
				{
					TopologyKey: "kubernetes.io/hostname",
					LabelSelector: &metav1.LabelSelector{
						MatchExpressions: []metav1.LabelSelectorRequirement{
							{
								Key:      "name",
								Operator: metav1.LabelSelectorOpIn,
								Values:   []string{d.Spec.Template.Labels["name"]},
							},
							{
								Key:      "iteration",
								Operator: metav1.LabelSelectorOpNotIn,
								Values:   []string{d.Spec.Template.Labels["iteration"]},
							},
						},
					},
				},
			},
		}
	}
	d.Spec.Template.Spec.Affinity = affinity
}

// watchRecreateDeployment watches Recreate deployments and ensures no new pods will run at the same time with
// old pods.
func watchRecreateDeployment(ctx context.Context, c clientset.Interface, d *appsv1.Deployment) error {
	if d.Spec.Strategy.Type != appsv1.RecreateDeploymentStrategyType {
		return fmt.Errorf("deployment %q does not use a Recreate strategy: %s", d.Name, d.Spec.Strategy.Type)
	}

	fieldSelector := fields.OneTermEqualSelector("metadata.name", d.Name).String()
	w := &cache.ListWatch{
		WatchFunc: func(options metav1.ListOptions) (i watch.Interface, e error) {
			options.FieldSelector = fieldSelector
			return c.AppsV1().Deployments(d.Namespace).Watch(ctx, options)
		},
	}

	status := d.Status

	condition := func(event watch.Event) (bool, error) {
		d := event.Object.(*appsv1.Deployment)
		status = d.Status

		if d.Status.UpdatedReplicas > 0 && d.Status.Replicas != d.Status.UpdatedReplicas {
			_, allOldRSs, err := testutil.GetOldReplicaSets(d, c)
			newRS, nerr := testutil.GetNewReplicaSet(d, c)
			if err == nil && nerr == nil {
				framework.Logf("%+v", d)
				testutil.LogReplicaSetsOfDeployment(d, allOldRSs, newRS, framework.Logf)
				testutil.LogPodsOfDeployment(c, d, append(allOldRSs, newRS), framework.Logf)
			}
			return false, fmt.Errorf("deployment %q is running new pods alongside old pods: %#v", d.Name, status)
		}

		return *(d.Spec.Replicas) == d.Status.Replicas &&
			*(d.Spec.Replicas) == d.Status.UpdatedReplicas &&
			d.Generation <= d.Status.ObservedGeneration, nil
	}

	ctxUntil, cancel := context.WithTimeout(ctx, 2*time.Minute)
	defer cancel()
	_, err := watchtools.Until(ctxUntil, d.ResourceVersion, w, condition)
	if err == wait.ErrWaitTimeout {
		err = fmt.Errorf("deployment %q never completed: %#v", d.Name, status)
	}
	return err
}

// waitForDeploymentOldRSsNum waits for the deployment to clean up old rcs.
func waitForDeploymentOldRSsNum(ctx context.Context, c clientset.Interface, ns, deploymentName string, desiredRSNum int) error {
	var oldRSs []*appsv1.ReplicaSet
	var d *appsv1.Deployment

	pollErr := wait.PollImmediate(poll, 5*time.Minute, func() (bool, error) {
		deployment, err := c.AppsV1().Deployments(ns).Get(ctx, deploymentName, metav1.GetOptions{})
		if err != nil {
			return false, err
		}
		d = deployment

		_, oldRSs, err = testutil.GetOldReplicaSets(deployment, c)
		if err != nil {
			return false, err
		}
		return len(oldRSs) == desiredRSNum, nil
	})
	if pollErr == wait.ErrWaitTimeout {
		pollErr = fmt.Errorf("%d old replica sets were not cleaned up for deployment %q", len(oldRSs)-desiredRSNum, deploymentName)
		testutil.LogReplicaSetsOfDeployment(d, oldRSs, nil, framework.Logf)
	}
	return pollErr
}

// waitForReplicaSetDesiredReplicas waits until the replicaset has desired number of replicas.
func waitForReplicaSetDesiredReplicas(ctx context.Context, rsClient appsclient.ReplicaSetsGetter, replicaSet *appsv1.ReplicaSet) error {
	desiredGeneration := replicaSet.Generation
	err := wait.PollImmediateWithContext(ctx, framework.Poll, framework.PollShortTimeout, func(ctx context.Context) (bool, error) {
		rs, err := rsClient.ReplicaSets(replicaSet.Namespace).Get(ctx, replicaSet.Name, metav1.GetOptions{})
		if err != nil {
			return false, err
		}
		return rs.Status.ObservedGeneration >= desiredGeneration && rs.Status.Replicas == *(replicaSet.Spec.Replicas) && rs.Status.Replicas == *(rs.Spec.Replicas), nil
	})
	if err == wait.ErrWaitTimeout {
		err = fmt.Errorf("replicaset %q never had desired number of replicas", replicaSet.Name)
	}
	return err
}

// waitForReplicaSetTargetSpecReplicas waits for .spec.replicas of a RS to equal targetReplicaNum
func waitForReplicaSetTargetSpecReplicas(ctx context.Context, c clientset.Interface, replicaSet *appsv1.ReplicaSet, targetReplicaNum int32) error {
	desiredGeneration := replicaSet.Generation
	err := wait.PollImmediateWithContext(ctx, framework.Poll, framework.PollShortTimeout, func(ctx context.Context) (bool, error) {
		rs, err := c.AppsV1().ReplicaSets(replicaSet.Namespace).Get(ctx, replicaSet.Name, metav1.GetOptions{})
		if err != nil {
			return false, err
		}
		return rs.Status.ObservedGeneration >= desiredGeneration && *rs.Spec.Replicas == targetReplicaNum, nil
	})
	if err == wait.ErrWaitTimeout {
		err = fmt.Errorf("replicaset %q never had desired number of .spec.replicas", replicaSet.Name)
	}
	return err
}

// checkDeploymentRevisionAndImage checks if the input deployment's and its new replica set's revision and image are as expected.
func checkDeploymentRevisionAndImage(c clientset.Interface, ns, deploymentName, revision, image string) error {
	return testutil.CheckDeploymentRevisionAndImage(c, ns, deploymentName, revision, image)
}

// waitForObservedDeployment waits for the specified deployment generation.
func waitForObservedDeployment(c clientset.Interface, ns, deploymentName string, desiredGeneration int64) error {
	return testutil.WaitForObservedDeployment(c, ns, deploymentName, desiredGeneration)
}

// waitForDeploymentWithCondition waits for the specified deployment condition.
func waitForDeploymentWithCondition(c clientset.Interface, ns, deploymentName, reason string, condType appsv1.DeploymentConditionType) error {
	return testutil.WaitForDeploymentWithCondition(c, ns, deploymentName, reason, condType, framework.Logf, poll, pollLongTimeout)
}

// waitForDeploymentCompleteAndCheckRolling waits for the deployment to complete, and check rolling update strategy isn't broken at any times.
// Rolling update strategy should not be broken during a rolling update.
func waitForDeploymentCompleteAndCheckRolling(c clientset.Interface, d *appsv1.Deployment) error {
	return testutil.WaitForDeploymentCompleteAndCheckRolling(c, d, framework.Logf, poll, pollLongTimeout)
}

// waitForDeploymentUpdatedReplicasGTE waits for given deployment to be observed by the controller and has at least a number of updatedReplicas
func waitForDeploymentUpdatedReplicasGTE(c clientset.Interface, ns, deploymentName string, minUpdatedReplicas int32, desiredGeneration int64) error {
	return testutil.WaitForDeploymentUpdatedReplicasGTE(c, ns, deploymentName, minUpdatedReplicas, desiredGeneration, poll, pollLongTimeout)
}

// Deployment should have a working scale subresource
func testDeploymentSubresources(ctx context.Context, f *framework.Framework) {
	ns := f.Namespace.Name
	c := f.ClientSet

	deploymentName := "test-new-deployment"
	framework.Logf("Creating simple deployment %s", deploymentName)
	d := e2edeployment.NewDeployment("test-new-deployment", int32(1), map[string]string{"name": WebserverImageName}, WebserverImageName, WebserverImage, appsv1.RollingUpdateDeploymentStrategyType)
	deploy, err := c.AppsV1().Deployments(ns).Create(ctx, d, metav1.CreateOptions{})
	framework.ExpectNoError(err)

	// Wait for it to be updated to revision 1
	err = e2edeployment.WaitForDeploymentRevisionAndImage(c, ns, deploymentName, "1", WebserverImage)
	framework.ExpectNoError(err)

	err = e2edeployment.WaitForDeploymentComplete(c, deploy)
	framework.ExpectNoError(err)

	_, err = c.AppsV1().Deployments(ns).Get(ctx, deploymentName, metav1.GetOptions{})
	framework.ExpectNoError(err)

	ginkgo.By("getting scale subresource")
	scale, err := c.AppsV1().Deployments(ns).GetScale(ctx, deploymentName, metav1.GetOptions{})
	if err != nil {
		framework.Failf("Failed to get scale subresource: %v", err)
	}
	framework.ExpectEqual(scale.Spec.Replicas, int32(1))
	framework.ExpectEqual(scale.Status.Replicas, int32(1))

	ginkgo.By("updating a scale subresource")
	scale.ResourceVersion = "" // indicate the scale update should be unconditional
	scale.Spec.Replicas = 2
	scaleResult, err := c.AppsV1().Deployments(ns).UpdateScale(ctx, deploymentName, scale, metav1.UpdateOptions{})
	if err != nil {
		framework.Failf("Failed to put scale subresource: %v", err)
	}
	framework.ExpectEqual(scaleResult.Spec.Replicas, int32(2))

	ginkgo.By("verifying the deployment Spec.Replicas was modified")
	deployment, err := c.AppsV1().Deployments(ns).Get(ctx, deploymentName, metav1.GetOptions{})
	if err != nil {
		framework.Failf("Failed to get deployment resource: %v", err)
	}
	framework.ExpectEqual(*(deployment.Spec.Replicas), int32(2))

	ginkgo.By("Patch a scale subresource")
	scale.ResourceVersion = "" // indicate the scale update should be unconditional
	scale.Spec.Replicas = 4    // should be 2 after "UpdateScale" operation, now Patch to 4
	deploymentScalePatchPayload, err := json.Marshal(autoscalingv1.Scale{
		Spec: autoscalingv1.ScaleSpec{
			Replicas: scale.Spec.Replicas,
		},
	})
	framework.ExpectNoError(err, "Could not Marshal JSON for patch payload")

	_, err = c.AppsV1().Deployments(ns).Patch(ctx, deploymentName, types.StrategicMergePatchType, []byte(deploymentScalePatchPayload), metav1.PatchOptions{}, "scale")
	framework.ExpectNoError(err, "Failed to patch deployment: %v", err)

	deployment, err = c.AppsV1().Deployments(ns).Get(ctx, deploymentName, metav1.GetOptions{})
	framework.ExpectNoError(err, "Failed to get deployment resource: %v", err)
	framework.ExpectEqual(*(deployment.Spec.Replicas), int32(4), "deployment should have 4 replicas")
}<|MERGE_RESOLUTION|>--- conflicted
+++ resolved
@@ -325,14 +325,9 @@
 				break
 			}
 		}
-<<<<<<< HEAD
 
 		if !foundDeployment {
 			framework.Failf("unable to find the Deployment in list", deploymentsList)
-=======
-		if !foundDeployment {
-			framework.Failf("unable to find the Deployment in the following list %v", deploymentsList)
->>>>>>> 4c4d4ad0
 		}
 
 		ginkgo.By("updating the Deployment")
@@ -689,14 +684,8 @@
 	framework.Logf("Ensuring deployment %s was deleted", deploymentName)
 	_, err = c.AppsV1().Deployments(ns).Get(ctx, deployment.Name, metav1.GetOptions{})
 	framework.ExpectError(err)
-<<<<<<< HEAD
-
-	if !apierrors.IsNotFound(err) {
-		framework.Failf("Job was not deleted.")
-=======
 	if !apierrors.IsNotFound(err) {
 		framework.Failf("Expected deployment %s to be deleted", deploymentName)
->>>>>>> 4c4d4ad0
 	}
 	framework.Logf("Ensuring deployment %s's RSes were deleted", deploymentName)
 	selector, err := metav1.LabelSelectorAsSelector(deployment.Spec.Selector)
