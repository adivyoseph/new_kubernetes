<!-- BEGIN MUNGE: GENERATED_TOC -->
- [v1.12.3](#v1123)
  - [Downloads for v1.12.3](#downloads-for-v1123)
    - [Client Binaries](#client-binaries)
    - [Server Binaries](#server-binaries)
    - [Node Binaries](#node-binaries)
  - [Changelog since v1.12.2](#changelog-since-v1122)
    - [Other notable changes](#other-notable-changes)
- [v1.12.2](#v1122)
  - [Downloads for v1.12.2](#downloads-for-v1122)
    - [Client Binaries](#client-binaries-1)
    - [Server Binaries](#server-binaries-1)
    - [Node Binaries](#node-binaries-1)
  - [Changelog since v1.12.1](#changelog-since-v1121)
    - [Other notable changes](#other-notable-changes-1)
- [v1.12.1](#v1121)
  - [Downloads for v1.12.1](#downloads-for-v1121)
    - [Client Binaries](#client-binaries-2)
    - [Server Binaries](#server-binaries-2)
    - [Node Binaries](#node-binaries-2)
  - [Changelog since v1.12.0](#changelog-since-v1120)
    - [Other notable changes](#other-notable-changes-2)
- [v1.12.0](#v1120)
  - [Downloads for v1.12.0](#downloads-for-v1120)
    - [Client Binaries](#client-binaries-3)
    - [Server Binaries](#server-binaries-3)
    - [Node Binaries](#node-binaries-3)
  - [Known Issues](#known-issues)
  - [Major Themes](#major-themes)
    - [SIG API Machinery](#sig-api-machinery)
    - [SIG-autoscaling](#sig-autoscaling)
    - [SIG-Azure](#sig-azure)
    - [SIG-cli](#sig-cli)
    - [SIG-cloud-provider](#sig-cloud-provider)
    - [SIG-cluster-lifecycle](#sig-cluster-lifecycle)
    - [SIG-ibmcloud](#sig-ibmcloud)
    - [SIG-instrumentation](#sig-instrumentation)
    - [SIG-node](#sig-node)
    - [SIG-OpenStack](#sig-openstack)
    - [SIG-scheduling](#sig-scheduling)
    - [SIG-service-catalog](#sig-service-catalog)
    - [SIG-storage](#sig-storage)
    - [SIG-vmware](#sig-vmware)
    - [SIG-windows](#sig-windows)
  - [Action Required](#action-required)
  - [Deprecations and removals](#deprecations-and-removals)
  - [New Features](#new-features)
  - [API Changes](#api-changes)
  - [Other Notable Changes](#other-notable-changes-3)
    - [SIG API Machinery](#sig-api-machinery-1)
    - [SIG Apps](#sig-apps)
    - [SIG Auth](#sig-auth)
    - [SIG Autoscaling](#sig-autoscaling-1)
    - [SIG AWS](#sig-aws)
    - [SIG Azure](#sig-azure-1)
    - [SIG CLI](#sig-cli-1)
    - [SIG Cloud Provider](#sig-cloud-provider-1)
    - [SIG Cluster Lifecycle](#sig-cluster-lifecycle-1)
    - [SIG GCP](#sig-gcp)
    - [SIG Instrumentation](#sig-instrumentation-1)
    - [SIG Network](#sig-network)
    - [SIG Node](#sig-node-1)
    - [SIG OpenStack](#sig-openstack-1)
    - [SIG Scheduling](#sig-scheduling-1)
    - [SIG Storage](#sig-storage-1)
    - [SIG VMWare](#sig-vmware-1)
    - [SIG Windows](#sig-windows-1)
  - [Other Notable Changes](#other-notable-changes-4)
    - [Bug Fixes](#bug-fixes)
    - [Not Very Notable (that is, non-user-facing)](#not-very-notable-that-is-non-user-facing)
  - [External Dependencies](#external-dependencies)
- [v1.12.0-rc.2](#v1120-rc2)
  - [Downloads for v1.12.0-rc.2](#downloads-for-v1120-rc2)
    - [Client Binaries](#client-binaries-4)
    - [Server Binaries](#server-binaries-4)
    - [Node Binaries](#node-binaries-4)
  - [Changelog since v1.12.0-rc.1](#changelog-since-v1120-rc1)
    - [Other notable changes](#other-notable-changes-5)
- [v1.12.0-rc.1](#v1120-rc1)
  - [Downloads for v1.12.0-rc.1](#downloads-for-v1120-rc1)
    - [Client Binaries](#client-binaries-5)
    - [Server Binaries](#server-binaries-5)
    - [Node Binaries](#node-binaries-5)
  - [Changelog since v1.12.0-beta.2](#changelog-since-v1120-beta2)
    - [Action Required](#action-required-1)
    - [Other notable changes](#other-notable-changes-6)
- [v1.12.0-beta.2](#v1120-beta2)
  - [Downloads for v1.12.0-beta.2](#downloads-for-v1120-beta2)
    - [Client Binaries](#client-binaries-6)
    - [Server Binaries](#server-binaries-6)
    - [Node Binaries](#node-binaries-6)
  - [Changelog since v1.12.0-beta.1](#changelog-since-v1120-beta1)
    - [Action Required](#action-required-2)
    - [Other notable changes](#other-notable-changes-7)
- [v1.12.0-beta.1](#v1120-beta1)
  - [Downloads for v1.12.0-beta.1](#downloads-for-v1120-beta1)
    - [Client Binaries](#client-binaries-7)
    - [Server Binaries](#server-binaries-7)
    - [Node Binaries](#node-binaries-7)
  - [Changelog since v1.12.0-alpha.1](#changelog-since-v1120-alpha1)
    - [Action Required](#action-required-3)
    - [Other notable changes](#other-notable-changes-8)
- [v1.12.0-alpha.1](#v1120-alpha1)
  - [Downloads for v1.12.0-alpha.1](#downloads-for-v1120-alpha1)
    - [Client Binaries](#client-binaries-8)
    - [Server Binaries](#server-binaries-8)
    - [Node Binaries](#node-binaries-8)
  - [Changelog since v1.11.0](#changelog-since-v1110)
    - [Action Required](#action-required-4)
    - [Other notable changes](#other-notable-changes-9)
<!-- END MUNGE: GENERATED_TOC -->

<!-- NEW RELEASE NOTES ENTRY -->


# v1.12.3

[Documentation](https://docs.k8s.io)

## Downloads for v1.12.3


filename | sha512 hash
-------- | -----------
[kubernetes.tar.gz](https://dl.k8s.io/v1.12.3/kubernetes.tar.gz) | `f4bad1ae3632c715dd4be50e960faba890307e2c8e906edd59389d69a2352b58f093b554b5830de0583214a4efaeee8e6d3e3860fe8f39d4c1ba30927bee9009`
[kubernetes-src.tar.gz](https://dl.k8s.io/v1.12.3/kubernetes-src.tar.gz) | `30d8367049e71241336e11e018948bd7ad90cf27ff1007b8132b4f928284ae778e708d61b641e8bf499b8fa13e825be2865193343a982f125e00fbf055746724`

### Client Binaries

filename | sha512 hash
-------- | -----------
[kubernetes-client-darwin-386.tar.gz](https://dl.k8s.io/v1.12.3/kubernetes-client-darwin-386.tar.gz) | `90991e3c3aa72dd9b33fc9f7ba2b986f126fb1f547f25edb8cc1e561da76c3d1c2e988c93ad470bc2ced520e447d961af67d71caba2578ead23135362cabc78f`
[kubernetes-client-darwin-amd64.tar.gz](https://dl.k8s.io/v1.12.3/kubernetes-client-darwin-amd64.tar.gz) | `bbbfaedfc043cf8be809af52901ab31721a90e6234834cda7e874266f3e2f47028cd143b18e7248aaaf60d431fe11901913f8236b098c4f0dc6616f0569dc604`
[kubernetes-client-linux-386.tar.gz](https://dl.k8s.io/v1.12.3/kubernetes-client-linux-386.tar.gz) | `15a5c37e9deffabe4c35bede095d9df02a59ab4b29a94042ee03122bde8b20faabd7d24644a99085473772e2073ebb9070987295b1ae476743b447f767031c29`
[kubernetes-client-linux-amd64.tar.gz](https://dl.k8s.io/v1.12.3/kubernetes-client-linux-amd64.tar.gz) | `277f6f6420b7554ddc099eb0d31d11240d71acce906cf5f1214881f26662012c1ec0d8e50ad07b9c3e8f40d35b308ca732f096c022a75eb2b81f90cbc4f39d44`
[kubernetes-client-linux-arm.tar.gz](https://dl.k8s.io/v1.12.3/kubernetes-client-linux-arm.tar.gz) | `8e58ec3aa8e9b6ea38fbc075dee0e90e36d48aa567d4459175ed223d1c907d4e433ef5bc292416d8c13841114fff4d95cbd478401b308527461aca545a94867c`
[kubernetes-client-linux-arm64.tar.gz](https://dl.k8s.io/v1.12.3/kubernetes-client-linux-arm64.tar.gz) | `10144f52577d0a83f0b26fe6c5e299777a2bcbcb022a53d4d0ad95e25d1604b09512b537a3dab7e967f00c11e8a96de24b9ffcb57f5608fff9cd35d04fa9e9cc`
[kubernetes-client-linux-ppc64le.tar.gz](https://dl.k8s.io/v1.12.3/kubernetes-client-linux-ppc64le.tar.gz) | `db67e83bfa51346c7f8de2cf6ca3b90add6b3e766086e81ec7ea3dc9491b6db7dbcfc9522e187672f6b38954cb8cedc600c11adb711e047115bfe0706a83cdb3`
[kubernetes-client-linux-s390x.tar.gz](https://dl.k8s.io/v1.12.3/kubernetes-client-linux-s390x.tar.gz) | `93f9c886e0dffd021da14a83e9047a8276f4db51c51b460743e22f64f0ab58a6e8f508849fcff15a2eef2bbb75e352fdce280d7a2ba3b28ab25dd6d9dba2ef51`
[kubernetes-client-windows-386.tar.gz](https://dl.k8s.io/v1.12.3/kubernetes-client-windows-386.tar.gz) | `d523e5c950f53213db4544e0491444ed749deec93749fbfdf02b68d6e9bb84b015020917a6f11e4836ebfd85e8d0ef1634509fc8ba51bdc1d7eddeea4e0ab02b`
[kubernetes-client-windows-amd64.tar.gz](https://dl.k8s.io/v1.12.3/kubernetes-client-windows-amd64.tar.gz) | `1be6053d44b91dd4cb24acb584487a26321e1806573c793177569879f4a165fa3daa491ac3bf91f49be602ef5811415b131e56277ed7862894b7681d635446be`

### Server Binaries

filename | sha512 hash
-------- | -----------
[kubernetes-server-linux-amd64.tar.gz](https://dl.k8s.io/v1.12.3/kubernetes-server-linux-amd64.tar.gz) | `13363365457ff7527f92c4d371b6dedc6e77553f596e694bb8479511fded9ab8694ae4540752268f82acbc3485606bd07042e3677da45156c850cc9e75bbd2a1`
[kubernetes-server-linux-arm.tar.gz](https://dl.k8s.io/v1.12.3/kubernetes-server-linux-arm.tar.gz) | `b73846110f47fb5bbb9861bc4bd9bfc12be1e1d2306426044e0b08e288d3f512ed1c4bec0e8e3d2d009cf92f94b5c0642d663d7d70055e47d2d1b1710674bbcf`
[kubernetes-server-linux-arm64.tar.gz](https://dl.k8s.io/v1.12.3/kubernetes-server-linux-arm64.tar.gz) | `88ce03ba915a05f64ba56b5e1fc8feb02c1dc9b2c5244e794c7bde7d32ccf55933337298680c9d57c8f481910dc6e052fe340a241374a2989c1db8e503227210`
[kubernetes-server-linux-ppc64le.tar.gz](https://dl.k8s.io/v1.12.3/kubernetes-server-linux-ppc64le.tar.gz) | `82274a9a2a151ab8262fe729b13828b32737bdd579ee2411c4fb3618f40be899b0132029ccc99accc3cd7527106d9edaa4f7dd457e93a9d29ba84a330fb7d352`
[kubernetes-server-linux-s390x.tar.gz](https://dl.k8s.io/v1.12.3/kubernetes-server-linux-s390x.tar.gz) | `215e1102f1310bc3125e6ffba3db3730c817e0aae31d69189d9522de77563e4c8341a4fee6135788db549753c3b194eb08df52836e26169a1c1d3733e308eaa7`

### Node Binaries

filename | sha512 hash
-------- | -----------
[kubernetes-node-linux-amd64.tar.gz](https://dl.k8s.io/v1.12.3/kubernetes-node-linux-amd64.tar.gz) | `09441ec75f0aba7f537238cfdd7ec2790f52f383b730d6ecf2f40ff11d0ad7aba084a89976fe3addf71a4668439fce3903ba546a46608e366e720130fc81cca2`
[kubernetes-node-linux-arm.tar.gz](https://dl.k8s.io/v1.12.3/kubernetes-node-linux-arm.tar.gz) | `3ae8c3f223175022211185df9fe27d3b910bb3669df312a5413379dfafe9870f190857a2639ab958ed18278f0323fd7c6881c87f95f08b078c066e77aadc0372`
[kubernetes-node-linux-arm64.tar.gz](https://dl.k8s.io/v1.12.3/kubernetes-node-linux-arm64.tar.gz) | `ab8ad3e4994aa603a68ee4312f444e586c0d547e22ff2d45725b1a72d9f417812bf573e241715a4975f50e20c252b34abb85fc75f8f4ca8f8b030ed9ed21f21f`
[kubernetes-node-linux-ppc64le.tar.gz](https://dl.k8s.io/v1.12.3/kubernetes-node-linux-ppc64le.tar.gz) | `153ba602142730bbbc81c96b20cbf03b9ce6e746922a655b27952b30326de90756489389c894244abdc9d707ccb364f0c4d7cc4d92acdeedf2cfd3fdce1e9f89`
[kubernetes-node-linux-s390x.tar.gz](https://dl.k8s.io/v1.12.3/kubernetes-node-linux-s390x.tar.gz) | `8a5a1794d0ac82a5351abbddc815eff458514f1f023d0d0a5919891ce79fdd8474b637cb04e5600ccedcba67cfd60c27efe1a83ee4525ca3e98b65d04ffd3f55`
[kubernetes-node-windows-amd64.tar.gz](https://dl.k8s.io/v1.12.3/kubernetes-node-windows-amd64.tar.gz) | `90458d17d494d95f4e914c897f5d6bffcea1279bd5600a944f3277baf5d50ab7ce354cc5bd5000c885489a3950e3b3cf0fc07c9bbbe178d6df05bc4b0afdab2a`

## Changelog since v1.12.2

### Other notable changes

* CVE-2018-1002105: Fix critical security issue in kube-apiserver upgrade request proxy handler ([#71411](https://github.com/kubernetes/kubernetes/issues/71411), [@liggitt](https://github.com/liggitt))
* remove retry operation on attach/detach  azure disk ([#70568](https://github.com/kubernetes/kubernetes/pull/70568), [@andyzhangx](https://github.com/andyzhangx))
* Fix CSI volume limits not showing up in node's capacity and allocatable ([#70540](https://github.com/kubernetes/kubernetes/pull/70540), [@gnufied](https://github.com/gnufied))
* kubeadm: fix a panic when calling "alpha phase certs renew all --use-api=false" ([#70768](https://github.com/kubernetes/kubernetes/pull/70768), [@neolit123](https://github.com/neolit123))
* Update Cluster Autoscaler to 1.12.1 ([#70705](https://github.com/kubernetes/kubernetes/pull/70705), [@losipiuk](https://github.com/losipiuk))
* Improve Azure instance metadata handling by adding caches. ([#70353](https://github.com/kubernetes/kubernetes/pull/70353), [@feiskyer](https://github.com/feiskyer))
* Ensure orphan public IPs on Azure deleted when service recreated with the same name. ([#70463](https://github.com/kubernetes/kubernetes/pull/70463), [@feiskyer](https://github.com/feiskyer))
* fix azure disk attachment error on Linux ([#70002](https://github.com/kubernetes/kubernetes/pull/70002), [@andyzhangx](https://github.com/andyzhangx))
* Fix cloud-controller-manager crash when using OpenStack provider and PersistentVolume initializing controller   ([#70459](https://github.com/kubernetes/kubernetes/pull/70459), [@mvladev](https://github.com/mvladev))
* Corrects check for non-Azure managed nodes with the Azure cloud provider ([#70135](https://github.com/kubernetes/kubernetes/pull/70135), [@marc-sensenich](https://github.com/marc-sensenich))
* GCE/GKE load balancer health check default interval changes from 2 seconds to 8 seconds, unhealthyThreshold to 3. ([#70099](https://github.com/kubernetes/kubernetes/pull/70099), [@grayluck](https://github.com/grayluck))
    * Health check parameters are configurable to be bigger than default values.



# v1.12.2

[Documentation](https://docs.k8s.io)

## Downloads for v1.12.2


filename | sha512 hash
-------- | -----------
[kubernetes.tar.gz](https://dl.k8s.io/v1.12.2/kubernetes.tar.gz) | `289ecf691164c70e392cea6f9f5b642b081ae9bd19c83113fe1abce8e7dc96baeae807f21e1b86d894345c9db01c8b6c35792b23cff7409d459a62eef45e0d92`
[kubernetes-src.tar.gz](https://dl.k8s.io/v1.12.2/kubernetes-src.tar.gz) | `16d43d25e7a5f37e79b9cd91783e90af78566737c8ad22d2104f63af394377fc84d187c3c0090ba65805f50b3f992e170d0aea52c263c2ce374ef4db4843ccc8`

### Client Binaries

filename | sha512 hash
-------- | -----------
[kubernetes-client-darwin-386.tar.gz](https://dl.k8s.io/v1.12.2/kubernetes-client-darwin-386.tar.gz) | `cd1781ed2dc1f365a034727b37ba978c2e4ba5c321a2fb768e971f9b9a87276a70e184a61fcd9d87e97d7199ab696c3c92eb0847891fd21ba5b64e0b5417b337`
[kubernetes-client-darwin-amd64.tar.gz](https://dl.k8s.io/v1.12.2/kubernetes-client-darwin-amd64.tar.gz) | `19422d4e4d47242f7d1ba67f647513d32f179e31a705c861188c1555faa8c521357f68fd81eabc4f14584bc4ab5eff22f8c71990a6c5af6fe701956cbff506a9`
[kubernetes-client-linux-386.tar.gz](https://dl.k8s.io/v1.12.2/kubernetes-client-linux-386.tar.gz) | `674ebc0ffdb4b5935d4718e80b457605f939ae70509f192aa09dfae206aa01c45052d7c5fe086cd936d9f2b01572ed72419cd9bf3e4c0675fa740533de9114b9`
[kubernetes-client-linux-amd64.tar.gz](https://dl.k8s.io/v1.12.2/kubernetes-client-linux-amd64.tar.gz) | `902f7de49be50bad61909790073aa46e9fab66b227fd06bebd6b0f7eecbd76b688e15fd45adf68e3ee88b0500169b8099ce1feceab27b98f0d635d5c6ffba2c7`
[kubernetes-client-linux-arm.tar.gz](https://dl.k8s.io/v1.12.2/kubernetes-client-linux-arm.tar.gz) | `27f0fe9a05af35bfdf9b870788c3474ab7c00dd5617f116f03848ff6f9e31b57e02991def1c16bbe1bc8f711aaad04815d3a4e6560aa2f96e157983711a91479`
[kubernetes-client-linux-arm64.tar.gz](https://dl.k8s.io/v1.12.2/kubernetes-client-linux-arm64.tar.gz) | `f72944d2f8a16c5890048c3d06e087d9b2031f7d6f0f79a9bacdaa3cc4280495706b2ac71fa8bac0cd14210a7ca2cbac1cb6827660c6910eaff394a0c4908572`
[kubernetes-client-linux-ppc64le.tar.gz](https://dl.k8s.io/v1.12.2/kubernetes-client-linux-ppc64le.tar.gz) | `62f3a806f4a74283a492e8a642d5d3ca625148be3ab7778fcdadc8d25da39f9857e4d060c4c9f3dd30800ef906bd8868b4cf8a09c7a56a1d65c965e4b3e14a00`
[kubernetes-client-linux-s390x.tar.gz](https://dl.k8s.io/v1.12.2/kubernetes-client-linux-s390x.tar.gz) | `63c1d6fc331297541b52edd4e59824bba50f8bef36fceaa16eb9792577af8ac09f939f8c6bea2f687b9bc703e6acadb227bad02b2a86aa5a2bf7c91c44403a94`
[kubernetes-client-windows-386.tar.gz](https://dl.k8s.io/v1.12.2/kubernetes-client-windows-386.tar.gz) | `4406456d3db26bb5cba408ad4d425dd595752745be683387ec043f945f186213e8a7f17713c38f26de4189b5ee9ebd6f15374a44b722a080b739bd31f92fb16c`
[kubernetes-client-windows-amd64.tar.gz](https://dl.k8s.io/v1.12.2/kubernetes-client-windows-amd64.tar.gz) | `632853db2e1e2dd9f96406a9a6106c40aa34d1abbceea0b3b641599bb79bb924b01df19d597d42d007a03be0b24bedb107d8092268993b3713a1e0fb54cb6857`

### Server Binaries

filename | sha512 hash
-------- | -----------
[kubernetes-server-linux-amd64.tar.gz](https://dl.k8s.io/v1.12.2/kubernetes-server-linux-amd64.tar.gz) | `37b6b05ff429c11895224d7bfff64dd7826b82456b4dbcc84a3adf5e86eec6a130e215de88c4204c45761009319aee3801b44e34344a874b7afeabebc74d7a2f`
[kubernetes-server-linux-arm.tar.gz](https://dl.k8s.io/v1.12.2/kubernetes-server-linux-arm.tar.gz) | `cd67cd06d90aad2e66b57abf103021f954c029efb8678df701c53e335c480a7520f423a58f11117b02a8b30a7221967c30ebca991b25e33ba422c2e7a782f15d`
[kubernetes-server-linux-arm64.tar.gz](https://dl.k8s.io/v1.12.2/kubernetes-server-linux-arm64.tar.gz) | `b8a6a4d6f138e701a3acda8eaa3586ed2f5137463112f339b69bb0f46ff6c73c84df48b84e35efa4863d8f2d0722288ef9fe09eb2ec98d52568bd434661b9da9`
[kubernetes-server-linux-ppc64le.tar.gz](https://dl.k8s.io/v1.12.2/kubernetes-server-linux-ppc64le.tar.gz) | `a55fb0b4e618c8e585bae7e526732b33021520947e182c846f85620c513d6610ee2e367b86d74b110903b9e29b4fd8491acef32db80a43dfdb296fc90b0b64a9`
[kubernetes-server-linux-s390x.tar.gz](https://dl.k8s.io/v1.12.2/kubernetes-server-linux-s390x.tar.gz) | `e63df3aa71a5e60189f7931dfc50764162c6d8d49c3df4dc92c4e10e576cf3656ac629ed18e7da729a6a0c3fa2f845716bef62a52b95ef4089e581596de2f390`

### Node Binaries

filename | sha512 hash
-------- | -----------
[kubernetes-node-linux-amd64.tar.gz](https://dl.k8s.io/v1.12.2/kubernetes-node-linux-amd64.tar.gz) | `63a41ae964dd934e378c834998e7f20a4c14b819d68f39607344b6baacaf41f4bb7848be96ac0501e26114006560d89348d4be35aa34cc6650220cbd699bda8b`
[kubernetes-node-linux-arm.tar.gz](https://dl.k8s.io/v1.12.2/kubernetes-node-linux-arm.tar.gz) | `9379574f4458e91ab025a0c0aab5f4abedd991afad23d447b294c2d3293ca2f7f68b6e94eb9417a6fad06dee223877e858dfaaa2582d8b5c092bbb7bce860e14`
[kubernetes-node-linux-arm64.tar.gz](https://dl.k8s.io/v1.12.2/kubernetes-node-linux-arm64.tar.gz) | `027b4f5149a3125ac713e7d974cbb8cba079a7b425b9b096877a74ea30697c8525060729de5556214e1caf34bf6b8a9820688e76fa18250165c2061a64446f47`
[kubernetes-node-linux-ppc64le.tar.gz](https://dl.k8s.io/v1.12.2/kubernetes-node-linux-ppc64le.tar.gz) | `a486432f3e8a83d10c8e14811e24ba7d5d4e57e17fee7aed11429271aaf8b31ae38403480c2e8fbc2a7c0e2cd855607ce3b398a8b5de25b45c905dbd209669a6`
[kubernetes-node-linux-s390x.tar.gz](https://dl.k8s.io/v1.12.2/kubernetes-node-linux-s390x.tar.gz) | `33e4bf55260aec16b4576c09144caa149811bb37868fff34b0138815fa2c159b2d5885c33c47fc4f71ad4edf6f90db6aa851380b05e1e4064f35b2f8e33c8b14`
[kubernetes-node-windows-amd64.tar.gz](https://dl.k8s.io/v1.12.2/kubernetes-node-windows-amd64.tar.gz) | `e6abdf845e80942ea4757219900a7b0d16fd2d6313f22145d71e51fe22c161ac0b2f0f744d51f99682b2b153cdc8434d61b53c6d37c2585ea46aba6ee26be108`

## Changelog since v1.12.1

### Other notable changes

* IPVS proxier mode now support connection based graceful termination. ([#66012](https://github.com/kubernetes/kubernetes/pull/66012), [@Lion-Wei](https://github.com/Lion-Wei))
* add more logging for azure disk diagnostics ([#70012](https://github.com/kubernetes/kubernetes/pull/70012), [@andyzhangx](https://github.com/andyzhangx))
* Scheduling conformance tests related to daemonsets should set the annotation that relaxes node selection restrictions, if any are set. This ensures conformance tests can run on a wider array of clusters. ([#68793](https://github.com/kubernetes/kubernetes/pull/68793), [@aveshagarwal](https://github.com/aveshagarwal))
* Disabled ScheduleDaemonSetPods if kubelet version less than 1.11; and ScheduleDaemonSetPods is not supported on a 1.13 control plane / 1.10 kubelet split. ([#69566](https://github.com/kubernetes/kubernetes/pull/69566), [@k82cn](https://github.com/k82cn))
* kubeadm: fix an issue where 'config view' did not return a config in case of a 1.12 cluster ([#69969](https://github.com/kubernetes/kubernetes/pull/69969), [@neolit123](https://github.com/neolit123))
* Updates defaultbackend to 1.5 ([#69380](https://github.com/kubernetes/kubernetes/pull/69380), [@bowei](https://github.com/bowei))
* Restrict redirect following from the apiserver to same-host redirects, and ignore redirects in some cases. ([#66516](https://github.com/kubernetes/kubernetes/pull/66516), [@tallclair](https://github.com/tallclair))
* Enable insertId generation, and update Stackdriver Logging Agent image to 0.5-1.5.36-1-k8s. This help reduce log duplication and guarantee log order. ([#68920](https://github.com/kubernetes/kubernetes/pull/68920), [@qingling128](https://github.com/qingling128))
* Fix cluster autoscaler addon permissions so it can access batch/job. ([#69858](https://github.com/kubernetes/kubernetes/pull/69858), [@losipiuk](https://github.com/losipiuk))
* Add tolerations for Stackdriver Logging and Metadata Agents. ([#69737](https://github.com/kubernetes/kubernetes/pull/69737), [@qingling128](https://github.com/qingling128))
* change default azure file mount permission to 0777 ([#69854](https://github.com/kubernetes/kubernetes/pull/69854), [@andyzhangx](https://github.com/andyzhangx))
* Fix a bug in the scheduler that could cause the scheduler to go to an infinite loop when all nodes in a zone are removed. ([#69758](https://github.com/kubernetes/kubernetes/pull/69758), [@bsalamat](https://github.com/bsalamat))
* fix GetVolumeLimits log flushing issue ([#69558](https://github.com/kubernetes/kubernetes/pull/69558), [@andyzhangx](https://github.com/andyzhangx))
* kube-apiserver: fixes `procMount` field incorrectly being marked as required in openapi schema ([#69744](https://github.com/kubernetes/kubernetes/pull/69744), [@jessfraz](https://github.com/jessfraz))
* [GCE] Enable by default audit logging truncating backend. ([#68288](https://github.com/kubernetes/kubernetes/pull/68288), [@loburm](https://github.com/loburm))
* kubeadm: fix a possible scenario where kubeadm can pull much newer control-plane images ([#69301](https://github.com/kubernetes/kubernetes/pull/69301), [@neolit123](https://github.com/neolit123))
* The runtimeHandler field on the RuntimeClass resource now accepts the empty string. ([#69550](https://github.com/kubernetes/kubernetes/pull/69550), [@tallclair](https://github.com/tallclair))
* OpenAPI spec and API reference now reflect dryRun query parameter for POST/PUT/PATCH operations ([#69359](https://github.com/kubernetes/kubernetes/pull/69359), [@roycaihw](https://github.com/roycaihw))



# v1.12.1

[Documentation](https://docs.k8s.io)

## Downloads for v1.12.1


filename | sha512 hash
-------- | -----------
[kubernetes.tar.gz](https://dl.k8s.io/v1.12.1/kubernetes.tar.gz) | `5a0cb3c8f99621fb061310585e6cbeb3451788c0d55d444d0af9899302f0ae2bcd9757a052c7c3b3a13c07316ab3ebd4674ff4fe6e28b21708b862987bc8bdae`
[kubernetes-src.tar.gz](https://dl.k8s.io/v1.12.1/kubernetes-src.tar.gz) | `7db4c2b3534bf22506f4a407bb462caad749a60c8098c342300a40ae8a66b23e666b6cb9d42f3ab46dc1dfeb7257086976c3990b2a01fe4ddce9c75abe1cb238`

### Client Binaries

filename | sha512 hash
-------- | -----------
[kubernetes-client-darwin-386.tar.gz](https://dl.k8s.io/v1.12.1/kubernetes-client-darwin-386.tar.gz) | `53fc3028d0bfd7a7f7a0a248818a2651db860b01db3bca4d83a40ebfac5165a0180cf6edf6046be783661d98613f79e7be349b484f5178fe4a4e3b8f3e5d31e4`
[kubernetes-client-darwin-amd64.tar.gz](https://dl.k8s.io/v1.12.1/kubernetes-client-darwin-amd64.tar.gz) | `df0c4a9e28da98e19cdeaf7ffaa1fdefd0581937889048fc01954fdacec737d66911e8d6dad36d00867b92656837e090cc146013e0c0d710c1c00c3d35d95ab8`
[kubernetes-client-linux-386.tar.gz](https://dl.k8s.io/v1.12.1/kubernetes-client-linux-386.tar.gz) | `88b7043803baf288ab3a9bf1aa71a88862142ef6674fb26c367f53aace3416cf651fab999212cb8a4da9f5a540a7860ca39b8eb587bb9f0057656582c01e48ac`
[kubernetes-client-linux-amd64.tar.gz](https://dl.k8s.io/v1.12.1/kubernetes-client-linux-amd64.tar.gz) | `f8a6f010ee769740d4271792187ee2ec38db385cd8ef86c1acb8858b3bc1393352ccaad82e97383ce43426ac372e705ce1466a47ad5ac6adfc037de0469ec133`
[kubernetes-client-linux-arm.tar.gz](https://dl.k8s.io/v1.12.1/kubernetes-client-linux-arm.tar.gz) | `3db8a72b02b8300f0ce873d9827493cab9f710267716228593c919d4e26e78cb6b9f9f5218e7522f9efc520f2debb14c8b5e3264d88c48d54b5174e05893449b`
[kubernetes-client-linux-arm64.tar.gz](https://dl.k8s.io/v1.12.1/kubernetes-client-linux-arm64.tar.gz) | `eb66b39ee996a0f40af383c8fbdf638b683c6537bd91be54486c6b79a09242da40398039387e0a3da97b39d6a72d3cc95c7e7b2c73695607789e8a16b9f46f17`
[kubernetes-client-linux-ppc64le.tar.gz](https://dl.k8s.io/v1.12.1/kubernetes-client-linux-ppc64le.tar.gz) | `07d4e4791c196075efa65106ebec4726e5d5ed241178a52d87d6cb90d4d2c5e93204ac134cdf17277b158b992b0413ffb1f14eb1bd1efdd225416c84658cdf91`
[kubernetes-client-linux-s390x.tar.gz](https://dl.k8s.io/v1.12.1/kubernetes-client-linux-s390x.tar.gz) | `1cbbeb5bad276d35c20d10fffc3dfc917d02a89dd885cbaecb5b7532992aaadab531229aa78a0aaca091a0fb2e1f5ab72834eda062da1e4b37cfe2766ed76f7b`
[kubernetes-client-windows-386.tar.gz](https://dl.k8s.io/v1.12.1/kubernetes-client-windows-386.tar.gz) | `5e8772c1f746e09a3f1169b53fb6d90d04380609964921baa7a6f77c2c49b6300df6a1546e5a5775d6e5a12e6f5d22cc08fa5a23d6c921132e398439248a9253`
[kubernetes-client-windows-amd64.tar.gz](https://dl.k8s.io/v1.12.1/kubernetes-client-windows-amd64.tar.gz) | `59526f0d745b4a716333a1f2e1800b7a4e35071f170633cab738888ec234aca3f4597f7dff1da41d31533e44330398cace24f4122ff1af377c9971111cd32e9a`

### Server Binaries

filename | sha512 hash
-------- | -----------
[kubernetes-server-linux-amd64.tar.gz](https://dl.k8s.io/v1.12.1/kubernetes-server-linux-amd64.tar.gz) | `3e56b8c092c08e419dabf65079078aacc3da66aba73b6376546a420bf888e96ddb94da6a85b44ef8f5854c64dc4d984b2a8df42e17959e65e481db3ed10959ae`
[kubernetes-server-linux-arm.tar.gz](https://dl.k8s.io/v1.12.1/kubernetes-server-linux-arm.tar.gz) | `27129a0934582d6fb6ffaba5cfe7ca11bacd15dd09c83335eb86d94a9a592c4da4009b4d4a06e105b106aed572335d5eb589bc58da9dc019f80541739dfac8fc`
[kubernetes-server-linux-arm64.tar.gz](https://dl.k8s.io/v1.12.1/kubernetes-server-linux-arm64.tar.gz) | `c21589438ec6d93d9f5777f15ab9d4e24eed31f1d9ad365e792b7e73334454cb841209b50a43bc209377b731b0834c83d5a2c040558032578083ca3b5a3dc6db`
[kubernetes-server-linux-ppc64le.tar.gz](https://dl.k8s.io/v1.12.1/kubernetes-server-linux-ppc64le.tar.gz) | `e89ee7b92fca05c41c51d10343da990287ad002764e071f88503b8e701d528d13a2f1416769968e74bce524ac45f2157a032a1fc1bb9fabf1b889d52251f7bc7`
[kubernetes-server-linux-s390x.tar.gz](https://dl.k8s.io/v1.12.1/kubernetes-server-linux-s390x.tar.gz) | `7dec3cca91a767feae0bf884c70ebb8b44b73a41f2b0230cbdb12860184a18dcf7b5ae0d01966eb5e9eabe36fe960a9df9e8716f8b78f1f2d13435c4938cf9c4`

### Node Binaries

filename | sha512 hash
-------- | -----------
[kubernetes-node-linux-amd64.tar.gz](https://dl.k8s.io/v1.12.1/kubernetes-node-linux-amd64.tar.gz) | `f59f302119dddeb13e11abf321bd17ca0d44d04013d2f142e91590d25ccd2c83a9ab0835bb0634a3baff86f103a5f968021f77739a772736f056e0071d1f115a`
[kubernetes-node-linux-arm.tar.gz](https://dl.k8s.io/v1.12.1/kubernetes-node-linux-arm.tar.gz) | `70b57699c4b2a3e044ef0effa8ddbb090c1879a98a68f065fce0b8c79af9912950aa2d9d33b9658771a5c3d7966055e07383adc67e6ed3fda5986b8e2843f7c5`
[kubernetes-node-linux-arm64.tar.gz](https://dl.k8s.io/v1.12.1/kubernetes-node-linux-arm64.tar.gz) | `5b5fc9f0c50d3a820bd601e5b683738d289b19d30c34fb2eaafea371655d3f25126a8da867c5612c0a5debdda27476a1d8086e9a61766ff2faec743134b46afe`
[kubernetes-node-linux-ppc64le.tar.gz](https://dl.k8s.io/v1.12.1/kubernetes-node-linux-ppc64le.tar.gz) | `2801eaca2f5ce1e2a32af5c42f1b08770f1ffad440caa7b8757c2e7c8a82e2e3ff1894a4f79ff805e0fd8877ac0e47d7e22efc2f4a191678e7586711c9107c8f`
[kubernetes-node-linux-s390x.tar.gz](https://dl.k8s.io/v1.12.1/kubernetes-node-linux-s390x.tar.gz) | `c9b7c824366909babfd058fe05ac2064b4755a32e81065c542a8c68c5ce5f8fddf4f2f3efeb6d4943f5ab0e485ac05c055d3656b53558105678c327f970c8f46`
[kubernetes-node-windows-amd64.tar.gz](https://dl.k8s.io/v1.12.1/kubernetes-node-windows-amd64.tar.gz) | `7305cc05c0c37ffeed7ee85bae67e5c6f58a605fd8ad9372ed9ded553c3f1038d04300c36b1eea83c94770294732dd5339535f861d601a417a0477bb13b4f16f`

## Changelog since v1.12.0

### Other notable changes

* kubeadm now allows mixing of init/cluster and join configuration in a single YAML file (although a warning gets printed in this case).  ([#69426](https://github.com/kubernetes/kubernetes/pull/69426), [@rosti](https://github.com/rosti))
* Pod disruption budgets shouldn't be checked for terminal pods while evicting ([#68892](https://github.com/kubernetes/kubernetes/pull/68892), [@ravisantoshgudimetla](https://github.com/ravisantoshgudimetla))
* Update crictl to v1.12.0 ([#69033](https://github.com/kubernetes/kubernetes/pull/69033), [@feiskyer](https://github.com/feiskyer))
* Enable AttachVolumeLimit feature ([#69225](https://github.com/kubernetes/kubernetes/pull/69225), [@gnufied](https://github.com/gnufied))
* [GCP] Added env variables to control CPU requests of kube-controller-manager and kube-scheduler. ([#68823](https://github.com/kubernetes/kubernetes/pull/68823), [@loburm](https://github.com/loburm))
* Fixed panic on iSCSI volume tear down. ([#69140](https://github.com/kubernetes/kubernetes/pull/69140), [@jsafrane](https://github.com/jsafrane))
* Fixed CSIDriver API object to allow missing fields. ([#69331](https://github.com/kubernetes/kubernetes/pull/69331), [@jsafrane](https://github.com/jsafrane))
* Allows changing nodeName in endpoint update. ([#68575](https://github.com/kubernetes/kubernetes/pull/68575), [@prameshj](https://github.com/prameshj))
* Reduced excessive logging from fluentd-gcp-scaler. ([#68837](https://github.com/kubernetes/kubernetes/pull/68837), [@x13n](https://github.com/x13n))
* kubeadm: Fixed support of node certificates when joining a cluster ([#69328](https://github.com/kubernetes/kubernetes/pull/69328), [@bart0sh](https://github.com/bart0sh))
* Fix an issue where filesystems are not unmounted when a backend is not reachable and returns EIO. ([#67097](https://github.com/kubernetes/kubernetes/pull/67097), [@chakri-nelluri](https://github.com/chakri-nelluri))
* Use the mounted "/var/run/secrets/kubernetes.io/serviceaccount/token" as the token file for running in-cluster based e2e testing. ([#69273](https://github.com/kubernetes/kubernetes/pull/69273), [@dims](https://github.com/dims))
* Fix panic in kubectl rollout commands ([#69151](https://github.com/kubernetes/kubernetes/pull/69151), [@soltysh](https://github.com/soltysh))
* Fix scheduler crashes when Prioritize Map function returns error. ([#69135](https://github.com/kubernetes/kubernetes/pull/69135), [@DylanBLE](https://github.com/DylanBLE))
* Add fallbacks to ARM API when getting empty node IP from Azure IMDS ([#69077](https://github.com/kubernetes/kubernetes/pull/69077), [@feiskyer](https://github.com/feiskyer))
* fix UnmountDevice failure on Windows ([#68608](https://github.com/kubernetes/kubernetes/pull/68608), [@andyzhangx](https://github.com/andyzhangx))
* Adds permissions for startup of an on-cluster kube-controller-manager ([#69062](https://github.com/kubernetes/kubernetes/pull/69062), [@dghubble](https://github.com/dghubble))
* Get public IP for Azure vmss nodes. ([#68498](https://github.com/kubernetes/kubernetes/pull/68498), [@feiskyer](https://github.com/feiskyer))
* Deduplicate PATH items when reading plugins. ([#69170](https://github.com/kubernetes/kubernetes/pull/69170), [@soltysh](https://github.com/soltysh))



# v1.12.0

[Documentation](https://docs.k8s.io)

## Downloads for v1.12.0


filename | sha512 hash
-------- | -----------
[kubernetes.tar.gz](https://dl.k8s.io/v1.12.0/kubernetes.tar.gz) | `a3db4289ed722db75e51b50f6070d9ec4237c6da0c15e306846d88f4ac5d23c632e1e91c356f54be8abbaa8826c2e416adcc688612dfcb3dd9b92724e45dbefe`
[kubernetes-src.tar.gz](https://dl.k8s.io/v1.12.0/kubernetes-src.tar.gz) | `d7c1b837095eb1c0accdbe56020a4f9e64ecc8856fb95f872ff1eacc932948630f62df1d848320cf29f380ce8683c0e150b1a8ac815f1a00e29c5bd33061c1eb`

### Client Binaries

filename | sha512 hash
-------- | -----------
[kubernetes-client-darwin-386.tar.gz](https://dl.k8s.io/v1.12.0/kubernetes-client-darwin-386.tar.gz) | `a78608d8a1a88219425d9c6266acbf3d93bf1541862cef4c84a6b0bf4741d80f34c91eb1997587d370f69df2df07af261b724bb8ab6080528df7a65c73239471`
[kubernetes-client-darwin-amd64.tar.gz](https://dl.k8s.io/v1.12.0/kubernetes-client-darwin-amd64.tar.gz) | `eea9201e28dff246730cf43134584df0f94a3de05d1a88191ed62c20ebdab40ce9eae97852571fbc991e9b26f5e0f7042578a5113a75cec1773233e800408fd6`
[kubernetes-client-linux-386.tar.gz](https://dl.k8s.io/v1.12.0/kubernetes-client-linux-386.tar.gz) | `11c5d6629cd8cbcf9ca241043774ca93085edc642b878afb77b3cef2ef26f8b018af1ade362ed742d3781975ed3b4c227b7364e44e5de4d0d96382ddeac3d764`
[kubernetes-client-linux-amd64.tar.gz](https://dl.k8s.io/v1.12.0/kubernetes-client-linux-amd64.tar.gz) | `41d976898cd56a2899bfdcac028a54f2ea5b729320908004bdb3ea33576a1d0f25baa61e12a14c9eb011d876db56b4be91221a1f0898b471f0908b38a2fdf280`
[kubernetes-client-linux-arm.tar.gz](https://dl.k8s.io/v1.12.0/kubernetes-client-linux-arm.tar.gz) | `c7f363effbbbaddc85d933d4b86f5b56ce6e6472e763ae59ff6888084280a4efda21c4447afba80a479ac6b021094cb31a02c9bd522da866643c084bc03515df`
[kubernetes-client-linux-arm64.tar.gz](https://dl.k8s.io/v1.12.0/kubernetes-client-linux-arm64.tar.gz) | `8dd0ef808d75e4456aa3fd3d109248280f7436be9c72790d99a8cd7643561160569e9ad466c75240d1b195be33241b8020047f78c83b8671b210e9eff201a644`
[kubernetes-client-linux-ppc64le.tar.gz](https://dl.k8s.io/v1.12.0/kubernetes-client-linux-ppc64le.tar.gz) | `eff7b0cab10adad04558a24be283c990466380b0dcd0f71be25ac4421c88fec7291e895503308539058cfe178a7b6d4e7b1974c6cb57e2e59853e04ae626d2c3`
[kubernetes-client-linux-s390x.tar.gz](https://dl.k8s.io/v1.12.0/kubernetes-client-linux-s390x.tar.gz) | `535fb787c8b26f4dcf9b159a7cd00ea482c4e14d5fc2cd150402ba8ea2ccfb28c2cdae73843b31b689ad8c20ccd18a6caf82935e2bdf0a7778aa2ce6aa94b17c`
[kubernetes-client-windows-386.tar.gz](https://dl.k8s.io/v1.12.0/kubernetes-client-windows-386.tar.gz) | `11036a56d60c5e9ee12f02147ca9f233498a008c901e1e68196444be961440f5d544e1ca180930183f01e2a486a17e4634324e2453a5d0239504680089075aa7`
[kubernetes-client-windows-amd64.tar.gz](https://dl.k8s.io/v1.12.0/kubernetes-client-windows-amd64.tar.gz) | `e560abcb8fbe733ec7d945d9e12f6e7a873dd3c0fd1cbe1ecd369775f9374f289242778deea80c47d46d62a0e392b5b64d8dc3bd1258cec088c20508b3af2c4d`

### Server Binaries

filename | sha512 hash
-------- | -----------
[kubernetes-server-linux-amd64.tar.gz](https://dl.k8s.io/v1.12.0/kubernetes-server-linux-amd64.tar.gz) | `093d44afc221c9bdf6d5d825726404efbb07b882ca4f69186ec681273f24875f8b8b0065bceba27b1ec1727bf08ba2d0d73649ec48d5e48872b2635c21b5313c`
[kubernetes-server-linux-arm.tar.gz](https://dl.k8s.io/v1.12.0/kubernetes-server-linux-arm.tar.gz) | `a3178ed50562d24b63e27fa9bd99ccd1b244dea508b537ad08c49ce78bb4ba0fea606216135aea67b89329a0185cc27abfc36513ff186adca8ec39bb72cef9ae`
[kubernetes-server-linux-arm64.tar.gz](https://dl.k8s.io/v1.12.0/kubernetes-server-linux-arm64.tar.gz) | `b8bf707dabd0710fbc4590ce75a63773339e00f32779a4b59c5039b94888acfe96689ef76a1599a870d51bd56db62d60e1c22b08b163717b3581dea7c82ad293`
[kubernetes-server-linux-ppc64le.tar.gz](https://dl.k8s.io/v1.12.0/kubernetes-server-linux-ppc64le.tar.gz) | `a9d8e1eef7f3a548b44ebb9df3f9f6b5592773d4b89bbe17842242b8c9bb67331a4513255f54169a602933da8a731f6a8820b88c73f2c1e21f5c9d50f6d0ee07`
[kubernetes-server-linux-s390x.tar.gz](https://dl.k8s.io/v1.12.0/kubernetes-server-linux-s390x.tar.gz) | `e584d42d7059ed917dcc66e328e20ef15487ccc2b0ebffa43f0c466633d8ac49d6e0f6cbdf5f9b3824cd8575acbcca02f7815651ea13616ae1043dd7d518de2d`

### Node Binaries

filename | sha512 hash
-------- | -----------
[kubernetes-node-linux-amd64.tar.gz](https://dl.k8s.io/v1.12.0/kubernetes-node-linux-amd64.tar.gz) | `6e0d16a21bd0f9a84222838cf75532a32df350b08b5073b3dbbc3338720daf6a1c24927ee191175d2d07a5b9d3d8bf6b5aaf3cfef6dfeb1f010c6a5f442e5e5e`
[kubernetes-node-linux-arm.tar.gz](https://dl.k8s.io/v1.12.0/kubernetes-node-linux-arm.tar.gz) | `8509894b54a6e0d42aef637ef84443688e2f8ee0942b33842651e5760aad6f8283045a2bd55b8e4f43dcf63aa43a743920be524752d520d50f884dff4dd8d441`
[kubernetes-node-linux-arm64.tar.gz](https://dl.k8s.io/v1.12.0/kubernetes-node-linux-arm64.tar.gz) | `f1555af73cf96d12e632b2cf42f2c4ac962d8da25fb41f36d768428a93544bee0fdcc86237e5d15d513e71795a63f39aa0c192127c3835fc1f89edd3248790a1`
[kubernetes-node-linux-ppc64le.tar.gz](https://dl.k8s.io/v1.12.0/kubernetes-node-linux-ppc64le.tar.gz) | `fb23f3021350d3f60df4ccab113f927f3521fd1f91851e028eb05e246fe6269c25ebe0dc4257b797c61d36accab6772a3bcced0b5208e61b96756890f09aae55`
[kubernetes-node-linux-s390x.tar.gz](https://dl.k8s.io/v1.12.0/kubernetes-node-linux-s390x.tar.gz) | `fbf6cb2273ab4d253693967a5ee111b5177dd23b08a26d33c1e90ec6e5bf2f1d6877858721ecdd7ad583cbfb548020ac025261bf3ebb6184911ce6f0fb1d0b20`
[kubernetes-node-windows-amd64.tar.gz](https://dl.k8s.io/v1.12.0/kubernetes-node-windows-amd64.tar.gz) | `fdec44561ef0e4d50c6a256aa6eb7255e5da4f6511e91f08d0e579ff13c91faa42e1e07a7992ad2a03b234d636c5f708c9a08437d837bb24e724caaec90dbf69`

> - Start SHA: 91e7b4fd31fcd3d5f436da26c980becec37ceefe
> - End Sha: 337e0e18f1aefa199bd0a1786f8eab42e948064c

## Known Issues

- Feature [#566](https://github.com/kubernetes/kubernetes/issues/566) enabling CoreDNS as the default for kube-up deployments was dropped from the release due to a scalability memory resource consumption issue observed. If a cluster operator is considering using CoreDNS on a cluster greater than 2000 nodes, it may be necessary to give more consideration to CoreDNS pod memory resource limits and experimentally measure that memory usage versus cluster resource availability.
- kube-controller-manager currently needs a writable `--cert-dir` (default is `/var/run/kubernetes`) for generating self-signed certificates, when no `--tls-cert-file` or `--tls-private-key-file` are provided.
- The `system:kube-controller-manager` ClusterRole lacks permission to `get` the `configmap` extension-apiserver-authentication. kube-controller-manager errors if run with a service account bound to the clusterrole.
- Runtime handler and Windows npipe protocol are not supported yet in crictl v1.11.x. Those features will be supported in crictl [v1.12.0](https://github.com/kubernetes-sigs/cri-tools/releases/tag/v1.12.0), together with Kubernetes v1.12.1.

## Major Themes

### SIG API Machinery

SIG API work this cycle involved development of the "dry run" functionality, which enables users to see the results of a particular command without persisting those changes.

### SIG-autoscaling

SIG Autoscaling focused on improving the Horizontal Pod Autoscaling API and algorithm:
- We released autoscaling/v2beta2, which cleans up and unifies the API
- We improved readiness detection and smoothing to work well in a larger variety or use cases

### SIG-Azure

Sig Azure was focused on two primary new alpha features:
- Adding Azure Availability Zones support to cloud provider.
- Supporting Cross RG resources (disks, Azure File and node [Experimental]

Besides the above new features, support for Azure Virtual Machine Scale Sets (VMSS) and Cluster-Autoscaler is now stable and considered GA:

- Azure virtual machine scale sets (VMSS) allow you to create and manage identical load balanced VMs that automatically increase or decrease based on demand or a set schedule.
- With this new stable feature, Kubernetes supports the scaling of containerized applications with Azure VMSS, including the ability to integrate it with cluster-autoscaler to automatically adjust the size of the Kubernetes clusters based on the same conditions. 

### SIG-cli

SIG CLI focused on implementing the new plugin mechanism, providing a library with common CLI tooling for plugin authors and further refactorings of the code.

### SIG-cloud-provider

This is the first Kubernetes release for this SIG! In v1.12, SIG Cloud Provider focused on building the processes and infrastructure to better support existing and new cloud providers. Some of these initiatives (many of which are still in progress) are:

- Reporting E2E conformance test results to TestGrid from every cloud provider (in collaboration with SIG Testing & SIG Release)
- Defining minimum required documentation from each cloud provider which includes (in collaboration with SIG Docs): 
  - example manifests for the kube-apiserver, kube-controller-manager, kube-schedule, kubelet, and the cloud-controller-manager
  - labels/annotations that are consumed by any cloud specific controllers

In addition to the above, SIG Cloud Provider has been focusing on a long running effort to remove cloud provider code from kubernetes/kubernetes. 

### SIG-cluster-lifecycle

In 1.12, SIG Cluster lifecycle has focused on improving the user experience in kubeadm, by fixing a number of bugs and adding some new important features.

Here is a list of some of the changes that have been made to kubeadm:

- Kubeadm internal config has been promoted to `v1alpha3`:
  - `v1alpha1` has been removed.
  - `v1alpha3` has split apart `MasterConfiguration` into separate components; `InitConfiguration`, `ClusterConfiguration`, `JoinConfiguration`, `KubeletConfiguration`, and `KubeProxyConfiguration`
  - Different configuration types can be supplied all in the same file separated by `---`.
- Improved CRI handling
  - crictl is no longer required in docker-only setups.
  - Better detection of installed CRI.
  - Better output for image pull errors.
- Improved air-gapped and offline support
  - kubeadm now handles air-gapped environments by using the local client version as a fallback.
  - Some kubeadm commands are now allowed to work in a completely offline mode.
- Certificate handling improvements:
  - Renew certs as part of upgrade.
  - New `kubeadm alpha phase certs renew` command for renewing certificates.
  - Certificates created with kubeadm now have improved uniqueness of Distinguished Name fields.
- HA improvements:
  - `kubeadm join --experimental-control-plane` can now be used to join control plane instances to an existing cluster.
  - `kubeadm upgrade node experimental-control-plane` can now be used for upgrading secondary control plane instances created with `kubeadm join --experimental-control-plane`.
Multi-arch support (EXPERIMENTAL):
  - kubeadm now adds support for docker “schema 2” manifest lists. This is preliminary part of the process of making kubeadm based k8s deployments to support multiple architectures.
Deprecating features:
  - The Alpha feature-gates HighAvailability, SelfHosting, CertsInSecrets are now deprecated, and will be removed in k8s v1.13.0.

### SIG-ibmcloud

As a newly created SIG, the SIG-ibmcloud has mainly focused on SIG set up, sharing IBM Clouds ongoing Kubernetes work like scalability tests, Kubernetes upgrade strategy etc. with the SIG members and start working on processes to move cloud provider code to a public GitHub repo.

### SIG-instrumentation

No feature work, but a large refactoring of metrics-server as well as a number of bug fixes.

### SIG-node

SIG-node graduated the PodShareProcessNamespace feature from alpha to beta.  This feature allows a pod spec to request that all containers in a pod share a common process namespaces.  

Two alpha features were also added in this release.  

The RuntimeClass alpha feature enables a node to surface multiple runtime options to support a variety of workload types.  Examples include native linux containers, and “sandboxed” containers that isolate the container from the host kernel.  

The CustomCFSQuotaPeriod alpha feature enables node administrators to change the default period used to enforce CFS quota on a node.  This can improve performance for some workloads that experience latency while using CFS quota with the default measurement period.  Finally, the SIG continues to focus on improving reliability by fixing bugs while working out design and implementation of future features.

### SIG-OpenStack

SIG-OpenStack development was primarily focused on fixing bugs and improving feature parity with OpenStack resources. New features were primarily limited to the external provider in an effort to drive adoption of the OpenStack external provider over the in-tree provider.

In-tree bug fixes and improvements included:
- Fix load balancer status without VIP.
- Fix filtering of server status.
- Fix resizing PVC of Cinder volume.
- Disable load balancer configuration if it is not defined in cloud config.
- Add support for node shutdown taint.

The external provider includes all of the above with the additional fixes and features:
- Fix bug to prevent allocation of existing floating IP.
- Fix Cinder authentication bug when OS_DOMAIN_NAME not specified.
- Fix Keystone authentication errors by skipping synchronization for unscoped tokens.
- Fix authentication error for client-auth-plugin
- Fix dependency references from in-tree-provider to point to external provider.
- Add shutdown instance by Provider ID.
- Add annotation to preserve floating IP after service delete.
- Add conformance testing to stable and development branches.
- Add support support to Manilla for trustee authentication and supplying custom CAs.
- Add and update documentation.
- Add support to Manilla for provisioning existing shares.
- Add cluster name to load balancer description
- Add synchronization between Kubernetes and Keystone projects
- Add use internal DNS name for 'hostname' of nodes.
- Add support for CSI spec v0.3.0 for both Cinder and Manilla
- Add 'cascade delete' support for Octavia load balancers to improve performance.
- Add improved load balancer naming.

### SIG-scheduling

SIG Scheduling development efforts have been primarily focused on improving performance and reliability of the scheduler.
- Performance of the inter-pod affinity/anti-affinity feature is improved over 100X via algorithmic optimization.
- DaemonSet pods, which used to be scheduled by the DaemonSet controller, will be scheduled by the default scheduler in 1.12. This change allows DaemonSet pods to enjoy all the scheduling features of the default scheduler.
- The Image Locality priority function of the scheduler has been improved and is now enabled by default. With this feature enabled, nodes that have all or a partial set of images required for running a pod are preferred over other nodes, which improves pod start-up time.
- TaintNodeByCondition has been moved to Beta and is enabled by default.
- Scheduler throughput has been improved by ~50% in large clusters (>2000 nodes).

### SIG-service-catalog
- The Originating Identity feature, which lets the broker know which user that performed an action, is now GA.
- [Namespaced Brokers](https://svc-cat.io/docs/namespaced-broker-resources/), which enable operators to install a broker into a namespace instead of the cluster level, reached GA.
- The [Service Plan Defaults](https://svc-cat.io/docs/service-plan-defaults/) feature is in alpha and is under active development. This feature gives operators the ability to define defaults for when someone provisions a service.
- We now support [filtering which services are exposed by Service Catalog](https://svc-cat.io/docs/catalog-restrictions/).
- We have also Improved the CLI experience both for kubectl and svcat by improving the output formatting, and by adding more commands.

### SIG-storage

SIG Storage promoted the [Kubernetes volume topology feature](https://github.com/kubernetes/features/issues/490) to beta. This enables Kubernetes to understand and act intelligently on volume accessibility information (such as the “zone” a cloud volume is provisioned in, the “rack” that a SAN array is accessible from, and so on).

The [dynamic maximum volume count](https://github.com/kubernetes/features/issues/554) feature was also moved to beta. This enables a volume plugin to specify the maximum number of a given volume type per node as a function of the node characteristics (for example, a larger limit for larger nodes, a smaller limit for smaller nodes).

SIG Storage also worked on a number of [Container Storage Interface (CSI) features](https://github.com/kubernetes/features/issues/178) this quarter in anticipation of moving support for CSI from beta to GA in the next Kubernetes release. This includes graduating the dependent “mount namespace propagation” feature to GA, moving the Kubelet plugin registration mechanism to beta, adding alpha support for a new CSI driver registry as well as for topology, and adding a number of alpha features to support the use of CSI for “local ephemeral volumes” (that is, volumes that exist for the lifecycle of a pod and contain some injected information, like a token or secret).

With Kubernetes v1.12, SIG Storage also introduced alpha support for [volume snapshotting](https://github.com/kubernetes/features/issues/177). This feature introduces the ability to create/delete volume snapshots and create new volumes from a snapshot using the Kubernetes API.

### SIG-vmware

SIG-VMware development was primarily focused on fixing bugs for the in-tree cloud provider, starting the development of the external cloud provider and taking ownership of the cluster-api provider for vSphere.

In-tree cloud provider bug fixes and improvements included:
- Adding initial Zones support to the provider using vSphere Tags
- Improving the testing harness for the cloud provider by introducing vcsim for automated testing
- Fixing a bug that was preventing updates from 1.10 to 1.11

The external cloud provider was established and reached feature parity with in-tree, and we expect to stabilize it and have it as preferred deployment model by 1.13. We are also getting started on externalizing the vSphere volume functionalities in a CSI plugin to fully reproduce the current in-tree storage functionality.

The Cluster API effort is currently undergoing a complete rehaul of the existing codebase, moving off Terraform and into using govmomi directly.

### SIG-windows

SIG Windows focused on stability and reliability of our existing feature set. We primarily fixed bugs as we march towards a near future stable release.

## Action Required

- etcd2 as a backend is deprecated and support will be removed in Kubernetes 1.13.
- The --storage-versions flag of kube-apiserver is now deprecated. This flag should be omitted to ensure the default storage versions are used. Otherwise the cluster is not safe to upgrade to a version newer than 1.12. This flag will be removed in 1.13. ([#68080](https://github.com/kubernetes/kubernetes/pull/68080), [@caesarxuchao](https://github.com/caesarxuchao)) Courtesy of SIG API Machinery
- Volume dynamic provisioning scheduling has been moved to beta, which means that the DynamicProvisioningScheduling alpha feature gate has been removed but the VolumeScheduling beta feature gate is still required for this feature. ([#67432](https://github.com/kubernetes/kubernetes/pull/67432), [@lichuqiang](https://github.com/lichuqiang)) Courtesy of SIG Apps, SIG Architecture, SIG Storage, and SIG Testing
- The API server and client-go libraries have been fixed to support additional non-alpha-numeric characters in UserInfo "extra" data keys. Both should be updated in order to properly support extra data containing "/" characters or other characters disallowed in HTTP headers. ([#65799](https://github.com/kubernetes/kubernetes/pull/65799), [@dekkagaijin](https://github.com/dekkagaijin)) Courtesy of SIG Auth
- The `NodeConfiguration` kind in the kubeadm v1alpha2 API has been renamed `JoinConfiguration` in v1alpha3 ([#65951](https://github.com/kubernetes/kubernetes/pull/65951), [@luxas](https://github.com/luxas)) Courtesy of SIG Cluster Lifecycle
- The `MasterConfiguration` kind in the kubeadm v1alpha2 API has been renamed `InitConfiguration` in v1alpha3 ([#65945](https://github.com/kubernetes/kubernetes/pull/65945), [@luxas](https://github.com/luxas)) Courtesy of SIG Cluster Lifecycle
- The formerly publicly-available cAdvisor web UI that the kubelet started using `--cadvisor-port` has been entirely removed in 1.12. The recommended way to run cAdvisor if you still need it, is via a DaemonSet. ([#65707](https://github.com/kubernetes/kubernetes/pull/65707), [@dims](https://github.com/dims))
- Cluster Autoscaler version has been updated to 1.3.1-beta.1. Release notes: https://github.com/kubernetes/autoscaler/releases/tag/cluster-autoscaler-1.3.1-beta.1 ([#65857](https://github.com/kubernetes/kubernetes/pull/65857), [@aleksandra-malinowska](https://github.com/aleksandra-malinowska)) Courtesy of SIG Autoscaling
- kubeadm: The `v1alpha1` config API has been removed. ([#65628](https://github.com/kubernetes/kubernetes/pull/65628), [@luxas](https://github.com/luxas)) Courtesy of SIG Cluster Lifecycle
- kube-apiserver: When using `--enable-admission-plugins` the `Priority` admission plugin is now enabled by default (matching changes in 1.11.1+). If using `--admission-control` to fully specify the set of admission plugins, it is now necessary to add the `Priority` admission plugin for the PodPriority feature to work properly. ([#65739](https://github.com/kubernetes/kubernetes/pull/65739), [@liggitt](https://github.com/liggitt)) Courtesy of SIG Scheduling
- The `system-node-critical` and `system-cluster-critical` priority classes are now limited to the `kube-system` namespace by the `PodPriority` admission plugin (matching changes in 1.11.1+). ([#65593](https://github.com/kubernetes/kubernetes/pull/65593), [@bsalamat](https://github.com/bsalamat)) Courtesy of SIG Scheduling
- kubeadm: Control plane images (etcd, kube-apiserver, kube-proxy, etc.) no longer use arch suffixes. Arch suffixes are kept for kube-dns only. ([#66960](https://github.com/kubernetes/kubernetes/pull/66960), 
[@rosti](https://github.com/rosti)) Courtesy of SIG Cluster Lifecycle, SIG Release, and SIG Testing
- kubeadm - Feature-gates HighAvailability, SelfHosting, CertsInSecrets are now deprecated and can no longer be used for new clusters. Cluster updates using above feature-gates flag is not supported. ([#67786](https://github.com/kubernetes/kubernetes/pull/67786), [@fabriziopandini](https://github.com/fabriziopandini)) Courtesy of SIG Cluster Lifecycle
- 'KubeSchedulerConfiguration' which used to be under GroupVersion 'componentconfig/v1alpha1',
is now under 'kubescheduler.config.k8s.io/v1alpha1'.  ([#66916](https://github.com/kubernetes/kubernetes/pull/66916), [@dixudx](https://github.com/dixudx)) Courtesy of SIG Cluster Lifecycle, SIG Scheduling, and SIG Testing
- The flag `--skip-preflight-checks` of kubeadm has been removed. Please use `--ignore-preflight-errors` instead. ([#62727](https://github.com/kubernetes/kubernetes/pull/62727), [@xiangpengzhao](https://github.com/xiangpengzhao))
- If Openstack LoadBalancer is not defined in cloud config, the loadbalancer will no longer beis not initialized. any more in openstack. All setups must have some setting under that section for the OpenStack provider. ([#65781](https://github.com/kubernetes/kubernetes/pull/65781), [@zetaab](https://github.com/zetaab))

## Deprecations and removals

- Kubeadm: The Alpha feature-gates HighAvailability, SelfHosting, CertsInSecrets are now deprecated, and will be removed in k8s v1.13.0.
- The cloudstack and ovirt controllers have been deprecated and will be removed in a future version. ([#68199](https://github.com/kubernetes/kubernetes/pull/68199), [@dims](https://github.com/dims))
- All kubectl run generators have been deprecated except for run-pod/v1. This is part of a move to make `kubectl run` simpler, enabling it create only pods; if additional resources are needed, you should use `kubectl create` instead. ([#68132](https://github.com/kubernetes/kubernetes/pull/68132), [@soltysh](https://github.com/soltysh))
- The deprecated --interactive flag has been removed from kubectl logs. ([#65420](https://github.com/kubernetes/kubernetes/pull/65420), [@jsoref](https://github.com/jsoref))
-The deprecated shorthand flag `-c` has been removed from `kubectl version (--client)`. ([#66817](https://github.com/kubernetes/kubernetes/pull/66817), [@charrywanganthony](https://github.com/charrywanganthony))
- The `--pod` flag (`-p` shorthand) of the kubectl exec command has been marked as deprecated, and will be removed in a future version. This flag is currently optional. ([#66558](https://github.com/kubernetes/kubernetes/pull/66558), [@quasoft](https://github.com/quasoft))
- kubectl: `--use-openapi-print-columns` has been deprecated in favor of `--server-print`, and will be removed in a future version. ([#65601](https://github.com/kubernetes/kubernetes/pull/65601), [@liggitt](https://github.com/liggitt))
- The watch API endpoints prefixed with `/watch` are deprecated and will be removed in a future release. These standard method for watching resources (supported since v1.0) is to use the list API endpoints with a `?watch=true` parameter. All client-go clients have used the parameter method since v1.6.0. ([#65147](https://github.com/kubernetes/kubernetes/pull/65147), [@liggitt](https://github.com/liggitt))
- Using the Horizontal Pod Autoscaler with metrics from Heapster is now deprecated and will be disabled in a future version. ([#68089](https://github.com/kubernetes/kubernetes/pull/68089), [@DirectXMan12](https://github.com/DirectXMan12))
- The watch API endpoints prefixed with `/watch` are deprecated and will be removed in a future release. These standard method for watching resources (supported since v1.0) is to use the list API endpoints with a `?watch=true` parameter. All client-go clients have used the parameter method since v1.6.0. ([#65147](https://github.com/kubernetes/kubernetes/pull/65147), [@liggitt](https://github.com/liggitt))

## New Features

- Kubernetes now registers volume topology information reported by a node-level Container Storage Interface (CSI) driver. This enables Kubernetes support of CSI topology mechanisms. ([#67684](https://github.com/kubernetes/kubernetes/pull/67684), [@verult](https://github.com/verult)) Courtesy of SIG API Machinery, SIG Node, SIG Storage, and SIG Testing
- Addon-manager has been bumped to v8.7 ([#68299](https://github.com/kubernetes/kubernetes/pull/68299), [@MrHohn](https://github.com/MrHohn)) Courtesy of SIG Cluster Lifecycle, and SIG Testing
- The CSI volume plugin no longer needs an external attacher for non-attachable CSI volumes. ([#67955](https://github.com/kubernetes/kubernetes/pull/67955), [@jsafrane](https://github.com/jsafrane)) Courtesy of SIG API Machinery, SIG Node, SIG Storage, and SIG Testing
- KubeletPluginsWatcher feature graduated to beta. ([#68200](https://github.com/kubernetes/kubernetes/pull/68200), [@RenaudWasTaken](https://github.com/RenaudWasTaken)) Courtesy of SIG Node, SIG Storage, and SIG Testing
- A TTL mechanism has been added to clean up Jobs after they finish. ([#66840](https://github.com/kubernetes/kubernetes/pull/66840), [@janetkuo](https://github.com/janetkuo)) Courtesy of SIG API Machinery, SIG Apps, SIG Architecture, and SIG Testing
- The scheduler is now optimized to throttle computational tasks involved with node selection. ([#67555](https://github.com/kubernetes/kubernetes/pull/67555), [@wgliang](https://github.com/wgliang)) Courtesy of SIG API Machinery, and SIG Scheduling
- The  performance of Pod affinity/anti-affinity in the scheduler has been improved. ([#67788](https://github.com/kubernetes/kubernetes/pull/67788), [@ahmad-diaa](https://github.com/ahmad-diaa)) Courtesy of SIG Scalability, and SIG Scheduling
- A kubelet parameter and config option has been added to change the CFS quota period from the default 100ms to some other value between 1µs and 1s. This was done to improve response latencies for workloads running in clusters with guaranteed and burstable QoS classes. ([#63437](https://github.com/kubernetes/kubernetes/pull/63437), [@szuecs](https://github.com/szuecs)) Courtesy of SIG API Machinery, SIG Apps, SIG Architecture, SIG CLI,, SIG Node, and SIG Scheduling
- Secure serving on port 10258 to cloud-controller-manager (configurable via `--secure-port`) is now enabled. Delegated authentication and authorization are to be configured using the same flags as for aggregated API servers. Without configuration, the secure port will only allow access to `/healthz`. ([#67069](https://github.com/kubernetes/kubernetes/pull/67069), [@sttts](https://github.com/sttts)) Courtesy of SIG Auth, and SIG Cloud Provider
- The commands `kubeadm alpha phases renew <cert-name>` have been added. ([#67910](https://github.com/kubernetes/kubernetes/pull/67910), [@liztio](https://github.com/liztio)) Courtesy of SIG API Machinery, and SIG Cluster Lifecycle
- ProcMount has been added to SecurityContext and AllowedProcMounts has been added to PodSecurityPolicy to allow paths in the container's /proc to not be masked. ([#64283](https://github.com/kubernetes/kubernetes/pull/64283), [@jessfraz](https://github.com/jessfraz)) Courtesy of SIG API Machinery, SIG Apps, SIG Architecture, and SIG Node
- Secure serving on port 10257 to kube-controller-manager (configurable via `--secure-port`) is now enabled. Delegated authentication and authorization are to be configured using the same flags as for aggregated API servers. Without configuration, the secure port will only allow access to `/healthz`. ([#64149](https://github.com/kubernetes/kubernetes/pull/64149), [@sttts](https://github.com/sttts)) Courtesy of SIG API Machinery, SIG Auth, SIG Cloud Provider, SIG Scheduling, and SIG Testing
- Azure cloud provider now supports unmanaged nodes (such as on-prem) that are labeled with `kubernetes.azure.com/managed=false` and `alpha.service-controller.kubernetes.io/exclude-balancer=true` ([#67984](https://github.com/kubernetes/kubernetes/pull/67984), [@feiskyer](https://github.com/feiskyer)) Courtesy of SIG Azure, and SIG Cloud Provider
- SCTP is now supported as an additional protocol (alpha) alongside TCP and UDP in Pod, Service, Endpoint, and NetworkPolicy.  ([#64973](https://github.com/kubernetes/kubernetes/pull/64973), [@janosi](https://github.com/janosi)) Courtesy of SIG API Machinery, SIG Apps, SIG Architecture, SIG CLI, SIG Cloud Provider, SIG Cluster Lifecycle, SIG Network, SIG Node, and SIG Scheduling
- Autoscaling/v2beta2 and custom_metrics/v1beta2 have been introduced, which implement metric selectors for Object and Pods metrics, as well as allowing AverageValue targets on Objects, similar to External metrics. ([#64097](https://github.com/kubernetes/kubernetes/pull/64097), [@damemi](https://github.com/damemi)) Courtesy of SIG API Machinery, SIG Architecture, SIG Autoscaling, SIG CLI, and SIG Testing
- kubelet: Users can now enable the alpha NodeLease feature gate to have the Kubelet create and periodically renew a Lease in the kube-node-lease namespace. The lease duration defaults to 40s, and can be configured via the kubelet.config.k8s.io/v1beta1.KubeletConfiguration's NodeLeaseDurationSeconds field. ([#66257](https://github.com/kubernetes/kubernetes/pull/66257), [@mtaufen](https://github.com/mtaufen)) Courtesy of SIG API Machinery, SIG Apps, SIG Architecture, SIG Cluster Lifecycle, SIG Node, and SIG Testing
- PodReadinessGate is now turned on by default. ([#67406](https://github.com/kubernetes/kubernetes/pull/67406), [@freehan](https://github.com/freehan)) Courtesy of SIG Node
- Azure cloud provider now supports cross resource group nodes that are labeled with `kubernetes.azure.com/resource-group=<rg-name>` and `alpha.service-controller.kubernetes.io/exclude-balancer=true` ([#67604](https://github.com/kubernetes/kubernetes/pull/67604), [@feiskyer](https://github.com/feiskyer)) Courtesy of SIG Azure, SIG Cloud Provider, and SIG Storage
- Annotations are now supported for remote admission webhooks. ([#58679](https://github.com/kubernetes/kubernetes/pull/58679), [@CaoShuFeng](https://github.com/CaoShuFeng)) Courtesy of SIG API Machinery, and SIG Auth
- The scheduler now scores fewer than all nodes in every scheduling cycle. This can improve performance of the scheduler in large clusters. ([#66733](https://github.com/kubernetes/kubernetes/pull/66733), [@bsalamat](https://github.com/bsalamat)) Courtesy of SIG Scheduling
- Node affinity for Azure unzoned managed disks has been added. ([#67229](https://github.com/kubernetes/kubernetes/pull/67229), [@feiskyer](https://github.com/feiskyer)) Courtesy of SIG Azure
- The Attacher/Detacher interfaces for local storage have been refactored  ([#66884](https://github.com/kubernetes/kubernetes/pull/66884), [@NickrenREN](https://github.com/NickrenREN)) Courtesy of SIG Storage
- DynamicProvisioningScheduling and VolumeScheduling is now supported for Azure managed disks. Feature gates DynamicProvisioningScheduling and VolumeScheduling should be enabled before using this feature. ([#67121](https://github.com/kubernetes/kubernetes/pull/67121), [@feiskyer](https://github.com/feiskyer)) Courtesy of SIG Azure, and SIG Storage
- The audit.k8s.io api group has been upgraded from v1beta1 to v1. ([#65891](https://github.com/kubernetes/kubernetes/pull/65891), [@CaoShuFeng](https://github.com/CaoShuFeng)) Courtesy of SIG API Machinery
- The quota admission configuration API graduated to v1beta1. ([#66156](https://github.com/kubernetes/kubernetes/pull/66156), [@vikaschoudhary16](https://github.com/vikaschoudhary16)) Courtesy of SIG Node, and SIG Scheduling
- Kube-apiserver --help flag help is now printed in sections. ([#64517](https://github.com/kubernetes/kubernetes/pull/64517), [@sttts](https://github.com/sttts))
- Azure managed disks now support availability zones and new parameters `zoned`, `zone` and `zones` are added for AzureDisk storage class. ([#66553](https://github.com/kubernetes/kubernetes/pull/66553), [@feiskyer](https://github.com/feiskyer)) Courtesy of SIG Azure
- Kubectl create job command has been added. ([#60316](https://github.com/kubernetes/kubernetes/pull/60316), [@soltysh](https://github.com/soltysh)) Courtesy of SIG CLI
- Kubelet serving certificate bootstrapping and rotation has been promoted to beta status. ([#66726](https://github.com/kubernetes/kubernetes/pull/66726), [@liggitt](https://github.com/liggitt)) Courtesy of SIG Auth, and SIG Node
- Azure nodes with availability zone will now have label `failure-domain.beta.kubernetes.io/zone=<region>-<zoneID>`. ([#66242](https://github.com/kubernetes/kubernetes/pull/66242), [@feiskyer](https://github.com/feiskyer)) Courtesy of SIG Azure
- kubeadm: Default component configs are now printable via kubeadm config print-default ([#66074](https://github.com/kubernetes/kubernetes/pull/66074), [@rosti](https://github.com/rosti)) Courtesy of SIG Cluster Lifecycle
- Mount propagation has been promoted to GA. The `MountPropagation` feature gate is deprecated and will be removed in 1.13. ([#67255](https://github.com/kubernetes/kubernetes/pull/67255), [@bertinatto](https://github.com/bertinatto)) Courtesy of SIG Apps, SIG Architecture, SIG Node, and SIG Storage
- Ubuntu 18.04 (Bionic) series has been added to Juju charms ([#65644](https://github.com/kubernetes/kubernetes/pull/65644), [@tvansteenburgh](https://github.com/tvansteenburgh))
- kubeadm: The kubeadm configuration now supports the definition of more than one control plane instances with their own APIEndpoint. The APIEndpoint for the "bootstrap" control plane instance should be defined using `InitConfiguration.APIEndpoint`, while the APIEndpoints for additional control plane instances should be added using `JoinConfiguration.APIEndpoint`. ([#67832](https://github.com/kubernetes/kubernetes/pull/67832), [@fabriziopandini](https://github.com/fabriziopandini))
- Add new `--server-dry-run` flag to `kubectl apply` so that the request will be sent to the server with the dry-run flag (alpha), which means that changes won't be persisted. ([#68069](https://github.com/kubernetes/kubernetes/pull/68069), [@apelisse](https://github.com/apelisse))
- Introduce CSI Cluster Registration mechanism to ease CSI plugin discovery and allow CSI drivers to customize Kubernetes' interaction with them. ([#67803](https://github.com/kubernetes/kubernetes/pull/67803), [@saad-ali](https://github.com/saad-ali))
- The PodShareProcessNamespace feature to configure PID namespace sharing within a pod has been promoted to beta. ([#66507](https://github.com/kubernetes/kubernetes/pull/66507), [@verb](https://github.com/verb))

## API Changes

- kubeadm now supports the phase command "alpha phase kubelet config annotate-cri". ([#68449](https://github.com/kubernetes/kubernetes/pull/68449), [@fabriziopandini](https://github.com/fabriziopandini))
- kubeadm: --cri-socket now defaults to tcp://localhost:2375 when running on Windows. ([#67447](https://github.com/kubernetes/kubernetes/pull/67447), [@benmoss](https://github.com/benmoss))
- kubeadm now includes a new EXPERIMENTAL `--rootfs`, which (if specified) causes kubeadm to chroot before performing any file operations.  This is expected to be useful when setting up kubernetes on a different filesystem, such as invoking kubeadm from docker. ([#54935](https://github.com/kubernetes/kubernetes/pull/54935), [@anguslees](https://github.com/anguslees))
- The  command line option  --cri-socket-path of the kubeadm subcommand "kubeadm config images pull" has been renamed to --cri-socket to be consistent with the rest of kubeadm subcommands. 
- kubeadm: The ControlPlaneEndpoint was moved from the API config struct to ClusterConfiguration ([#67830](https://github.com/kubernetes/kubernetes/pull/67830), [@fabriziopandini](https://github.com/fabriziopandini))
- kubeadm: InitConfiguration now consists of two structs: InitConfiguration and ClusterConfiguration ([#67441](https://github.com/kubernetes/kubernetes/pull/67441), [@rosti](https://github.com/rosti))
- The RuntimeClass API has been added. This feature is in alpha, and the RuntimeClass feature gate must be enabled in order to use it. The RuntimeClass API resource defines different classes of runtimes that may be used to run containers in the cluster. Pods can select a RuntimeClass to use via the RuntimeClassName field. ([#67737](https://github.com/kubernetes/kubernetes/pull/67737), [@tallclair](https://github.com/tallclair))
- To address the possibility of dry-run requests overwhelming admission webhooks that rely on side effects and a reconciliation mechanism, a new field is being added to `admissionregistration.k8s.io/v1beta1.ValidatingWebhookConfiguration` and `admissionregistration.k8s.io/v1beta1.MutatingWebhookConfiguration` so that webhooks can explicitly register as having dry-run support. If a dry-run request is made on a resource that triggers a non dry-run supporting webhook, the request will be completely rejected, with "400: Bad Request". Additionally, a new field is being added to the `admission.k8s.io/v1beta1.AdmissionReview` API object, exposing to webhooks whether or not the request being reviewed is a dry-run. ([#66936](https://github.com/kubernetes/kubernetes/pull/66936), [@jennybuckley](https://github.com/jennybuckley))
- CRI now supports a "runtime_handler" field for RunPodSandboxRequest, used for selecting the runtime configuration to run the sandbox with (alpha feature). ([#67518](https://github.com/kubernetes/kubernetes/pull/67518), [@tallclair](https://github.com/tallclair))
- More fields are allowed at the root of the CRD validation schema when the status subresource is enabled. ([#65357](https://github.com/kubernetes/kubernetes/pull/65357), [@nikhita](https://github.com/nikhita))
- The --docker-disable-shared-pid kubelet flag has been removed. PID namespace sharing can instead be enable per-pod using the ShareProcessNamespace option. ([#66506](https://github.com/kubernetes/kubernetes/pull/66506), [@verb](https://github.com/verb))
- Added the --dns-loop-detect option to dnsmasq, which is run by kube-dns. ([#67302](https://github.com/kubernetes/kubernetes/pull/67302), [@dixudx](https://github.com/dixudx))
- Kubernetes now supports extra `--prune-whitelist` resources in kube-addon-manager. ([#67743](https://github.com/kubernetes/kubernetes/pull/67743), [@Random-Liu](https://github.com/Random-Liu))
- Graduate Resource Quota ScopeSelectors to beta, and enable it by default. ([#67077](https://github.com/kubernetes/kubernetes/pull/67077), [@vikaschoudhary16](https://github.com/vikaschoudhary16))
- The OpenAPI spec and documentation now reflect the 202 Accepted response path for delete requests. Note that this change in the openapi spec may affect some clients that depend on the error paths.  ([#63418](https://github.com/kubernetes/kubernetes/pull/63418), [@roycaihw](https://github.com/roycaihw))
- The alpha `Initializers` admission plugin is no longer enabled by default. This matches the off-by-default behavior of the alpha API which drives initializer behavior. ([#66039](https://github.com/kubernetes/kubernetes/pull/66039), [@liggitt](https://github.com/liggitt))
- Adding validation to kube-scheduler at the API level ([#66799](https://github.com/kubernetes/kubernetes/pull/66799), [@noqcks](https://github.com/noqcks))
- `DisruptedPods` field in `PodDisruptionBudget` is optional instead of required. ([#63757](https://github.com/kubernetes/kubernetes/pull/63757), [@nak3](https://github.com/nak3))

## Other Notable Changes

### SIG API Machinery

- `kubectl get apiservice` now shows the target service and whether the service is available ([#67747](https://github.com/kubernetes/kubernetes/pull/67747), [@smarterclayton](https://github.com/smarterclayton))
- Apiserver panics will now be returned as 500 errors rather than terminating the apiserver process. ([#68001](https://github.com/kubernetes/kubernetes/pull/68001), [@sttts](https://github.com/sttts))
- API paging is now enabled for custom resource definitions, custom resources and APIService objects. ([#67861](https://github.com/kubernetes/kubernetes/pull/67861), [@liggitt](https://github.com/liggitt))
- To address the possibility dry-run requests overwhelming admission webhooks that rely on side effects and a reconciliation mechanism, a new field is being added to admissionregistration.k8s.io/v1beta1.ValidatingWebhookConfiguration and admissionregistration.k8s.io/v1beta1.MutatingWebhookConfiguration so that webhooks can explicitly register as having dry-run support. If a dry-run request is made on a resource that triggers a non dry-run supporting webhook, the request will be completely rejected, with "400: Bad Request". Additionally, a new field is being added to the admission.k8s.io/v1beta1.AdmissionReview API object, exposing to webhooks whether or not the request being reviewed is a dry-run. ([#66936](https://github.com/kubernetes/kubernetes/pull/66936), [@jennybuckley](https://github.com/jennybuckley))
- kube-apiserver now includes all registered API groups in discovery, including registered extension API group/versions for unavailable extension API servers. ([#66932](https://github.com/kubernetes/kubernetes/pull/66932), [@nilebox](https://github.com/nilebox))
- kube-apiserver: setting a `dryRun` query parameter on a CONNECT request will now cause the request to be rejected, consistent with behavior of other mutating API requests. Examples of CONNECT APIs are the `nodes/proxy`, `services/proxy`, `pods/proxy`, `pods/exec`, and `pods/attach` subresources. Note that this prevents sending a `dryRun` parameter to backends via `{nodes,services,pods}/proxy` subresources. ([#66083](https://github.com/kubernetes/kubernetes/pull/66083), [@jennybuckley](https://github.com/jennybuckley))
- In clusters where the DryRun feature is enabled, dry-run requests will go through the normal admission chain. Because of this, ImagePolicyWebhook authors should especially make sure that their webhooks do not rely on side effects. ([#66391](https://github.com/kubernetes/kubernetes/pull/66391), [@jennybuckley](https://github.com/jennybuckley))
- Added etcd_object_count metrics for CustomResources. ([#65983](https://github.com/kubernetes/kubernetes/pull/65983), [@sttts](https://github.com/sttts))
- The OpenAPI version field will now be properly autopopulated without needing other OpenAPI fields present in generic API server code. ([#66411](https://github.com/kubernetes/kubernetes/pull/66411), [@DirectXMan12](https://github.com/DirectXMan12))
- TLS timeouts have been extended to work around slow arm64 math/big functions. ([#66264](https://github.com/kubernetes/kubernetes/pull/66264), [@joejulian](https://github.com/joejulian))
- Kubernetes now checks CREATE admission for create-on-update requests instead of UPDATE admission. ([#65572](https://github.com/kubernetes/kubernetes/pull/65572), [@yue9944882](https://github.com/yue9944882))
- kube- and cloud-controller-manager can now listen on ports up to 65535 rather than 32768, solving problems with operating systems that request these higher ports.. ([#65860](https://github.com/kubernetes/kubernetes/pull/65860), [@sttts](https://github.com/sttts))
- LimitRange and Endpoints resources can be created via an update API call if the object does not already exist. When this occurs, an authorization check is now made to ensure the user making the API call is authorized to create the object. In previous releases, only an update authorization check was performed. ([#65150](https://github.com/kubernetes/kubernetes/pull/65150), [@jennybuckley](https://github.com/jennybuckley))
- More fields are allowed at the root of the CRD validation schema when the status subresource is enabled. ([#65357](https://github.com/kubernetes/kubernetes/pull/65357), [@nikhita](https://github.com/nikhita))
- api-machinery utility functions `SetTransportDefaults` and `DialerFor` once again respect custom Dial functions set on transports ([#65547](https://github.com/kubernetes/kubernetes/pull/65547), [@liggitt](https://github.com/liggitt))
- AdvancedAuditing has been promoted to GA, replacing the previous (legacy) audit logging mechanisms. ([#65862](https://github.com/kubernetes/kubernetes/pull/65862), [@loburm](https://github.com/loburm))
- Added --authorization-always-allow-paths to components doing delegated authorization to exclude certain HTTP paths like /healthz from authorization. ([#67543](https://github.com/kubernetes/kubernetes/pull/67543), [@sttts](https://github.com/sttts))
- Allow ImageReview backend to return annotations to be added to the created pod. ([#64597](https://github.com/kubernetes/kubernetes/pull/64597), [@wteiken](https://github.com/wteiken))
- Upon receiving a LIST request with an expired continue token, the apiserver now returns a continue token together with the 410 "the from parameter is too old" error. If the client does not care about getting a list from a consistent snapshot, the client can use this token to continue listing from the next key, but the returned chunk will be from the latest snapshot. ([#67284](https://github.com/kubernetes/kubernetes/pull/67284), [@caesarxuchao](https://github.com/caesarxuchao))

### SIG Apps

- The service controller will now retry creating the load balancer when `persistUpdate` fails due to conflict. ([#68087](https://github.com/kubernetes/kubernetes/pull/68087), [@grayluck](https://github.com/grayluck))
- The latent controller caches no longer cause repeating deletion messages for deleted pods. ([#67826](https://github.com/kubernetes/kubernetes/pull/67826), [@deads2k](https://github.com/deads2k))

### SIG Auth

- TokenRequest and TokenRequestProjection are now beta features. To enable these feature, the API server needs to be started with the `--service-account-issuer`, `--service-account-signing-key-file`, and `--service-account-api-audiences` flags. 
([#67349](https://github.com/kubernetes/kubernetes/pull/67349), [@mikedanese](https://github.com/mikedanese))
- The admin RBAC role now aggregates edit and view.  The edit RBAC role now aggregates view.  ([#66684](https://github.com/kubernetes/kubernetes/pull/66684), [@deads2k](https://github.com/deads2k))
- UserInfo derived from service account tokens created from the TokenRequest API now include the pod name and UID in the Extra field. ([#61858](https://github.com/kubernetes/kubernetes/pull/61858), [@mikedanese](https://github.com/mikedanese))
- The extension API server can now dynamically discover the requestheader CA certificate when the core API server doesn't use certificate based authentication for it's clients. ([#66394](https://github.com/kubernetes/kubernetes/pull/66394), [@rtripat](https://github.com/rtripat))

### SIG Autoscaling

- Horizontal Pod Autoscaler default update interval has been increased from 30s to 15s, improving HPA reaction time for metric changes. ([#68021](https://github.com/kubernetes/kubernetes/pull/68021), [@krzysztof-jastrzebski](https://github.com/krzysztof-jastrzebski))
- To avoid soft-deleted pods incorrectly affecting scale up replica count calculations, the HPA controller will stop counting soft-deleted pods for scaling purposes. ([#67067](https://github.com/kubernetes/kubernetes/pull/67067), [@moonek](https://github.com/moonek))
- HPA reaction to metric changes has been spend up by removing the scale up forbidden window. ([#66615](https://github.com/kubernetes/kubernetes/pull/66615), [@jbartosik](https://github.com/jbartosik))

### SIG AWS

- AWS LoadBalancer security group ICMP rules now match the documentation of  spec.loadBalancerSourceRanges ([#63572](https://github.com/kubernetes/kubernetes/pull/63572), [@haz-mat](https://github.com/haz-mat))
- The aws cloud provider now reports a `Hostname` address type for nodes based on the `local-hostname` metadata key. ([#67715](https://github.com/kubernetes/kubernetes/pull/67715), [@liggitt](https://github.com/liggitt))

### SIG Azure

- \API calls for Azure instance metadata have been reduced to help avoid "too many requests" errors.. ([#67478](https://github.com/kubernetes/kubernetes/pull/67478), [@feiskyer](https://github.com/feiskyer))
- Azure Go SDK has been upgraded to v19.0.0 and VirtualMachineScaleSetVM now supports availability zones. ([#66648](https://github.com/kubernetes/kubernetes/pull/66648), [@feiskyer](https://github.com/feiskyer))
- User Assigned MSI (https://docs.microsoft.com/en-us/azure/active-directory/managed-service-identity/overview), which provides for managed identities, is now suppored for Kubernetes clusters on Azure. ([#66180](https://github.com/kubernetes/kubernetes/pull/66180), [@kkmsft](https://github.com/kkmsft))
- The Azure load balancer idle connection timeout for services is now configurable.([#66045](https://github.com/kubernetes/kubernetes/pull/6605), [@cpuguy83](https://github.com/cpuguy83))
- When provisioning workloads, Kubernetes will now skip nodes that have a primary NIC in a 'Failed' provisioningState. ([#65412](https://github.com/kubernetes/kubernetes/pull/65412), [@yastij](https://github.com/yastij))
- The NodeShutdown taint is now supported for Azure. ([#68033](https://github.com/kubernetes/kubernetes/pull/68033), [@yastij](https://github.com/yastij))

### SIG CLI

- Added a sample-cli-plugin staging repository and cli-runtime staging repository to help showcase the new kubectl plugins mechanism. ([#67938](https://github.com/kubernetes/kubernetes/pull/67938), [#67658](https://github.com/kubernetes/kubernetes/pull/67658), [@soltysh](https://github.com/soltysh))
- The plugin mechanism functionality now closely follows the git plugin design ([#66876](https://github.com/kubernetes/kubernetes/pull/66876), [@juanvallejo](https://github.com/juanvallejo))
- kubectl patch now respects --local ([#67399](https://github.com/kubernetes/kubernetes/pull/67399), [@deads2k](https://github.com/deads2k))
- kubectl: When an object can't be updated and must be deleted by force, kubectl will now recreating resources for immutable fields.([#66602](https://github.com/kubernetes/kubernetes/pull/66602), [@dixudx](https://github.com/dixudx))
- `kubectl create {clusterrole,role}`'s `--resources` flag now supports asterisk to specify all resources. ([#62945](https://github.com/kubernetes/kubernetes/pull/62945), [@nak3](https://github.com/nak3))
- kubectl: the wait command now prints an error message and exits with the code 1, if there is no resources matching selectors ([#66692](https://github.com/kubernetes/kubernetes/pull/66692), [@m1kola](https://github.com/m1kola))
- Kubectl now handles newlines for `command`, `args`, `env`, and `annotations` in `kubectl describe` wrapping. ([#66841](https://github.com/kubernetes/kubernetes/pull/66841), [@smarterclayton](https://github.com/smarterclayton))
- The `kubectl patch` command no longer exits with exit code 1 when a redundant patch results in a no-op ([#66725](https://github.com/kubernetes/kubernetes/pull/66725), [@juanvallejo](https://github.com/juanvallejo))
- The output of `kubectl get events` has been improved to prioritize showing the message, and to move some fields to `-o wide`. ([#66643](https://github.com/kubernetes/kubernetes/pull/66643), [@smarterclayton](https://github.com/smarterclayton))
- `kubectl config set-context` can now set attributes of the current context, such as the current namespace, by passing `--current` instead of a specific context name ([#66140](https://github.com/kubernetes/kubernetes/pull/66140), [@liggitt](https://github.com/liggitt))
- "kubectl delete" no longer waits for dependent objects to be deleted when removing parent resources ([#65908](https://github.com/kubernetes/kubernetes/pull/65908), [@juanvallejo](https://github.com/juanvallejo))
- A new flag, `--keepalive`, has been introduced, for kubectl proxy to allow setting keep-alive period for long-running request. ([#63793](https://github.com/kubernetes/kubernetes/pull/63793), [@hzxuzhonghu](https://github.com/hzxuzhonghu))
- kubectl: fixed a regression with --use-openapi-print-columns that would not print object contents ([#65600](https://github.com/kubernetes/kubernetes/pull/65600), [@liggitt](https://github.com/liggitt))
- The display of jobs in `kubectl get` and `kubectl describe` has been improved to emphasize progress and duration. ([#65463](https://github.com/kubernetes/kubernetes/pull/65463), [@smarterclayton](https://github.com/smarterclayton))
- CSI volume attributes have been added to kubectl describe pv`. ([#65074](https://github.com/kubernetes/kubernetes/pull/65074), [@wgliang](https://github.com/wgliang))
- Running `kubectl describe pvc` now shows which pods are mounted to the pvc being described with the `Mounted By` field ([#65837](https://github.com/kubernetes/kubernetes/pull/65837), [@clandry94](https://github.com/clandry94))
- `kubectl create secret tls` can now read certificate and key files from process substitution arguments ([#67713](https://github.com/kubernetes/kubernetes/pull/67713), [@liggitt](https://github.com/liggitt))
- `kubectl rollout status` now works for unlimited timeouts. ([#67817](https://github.com/kubernetes/kubernetes/pull/67817), [@tnozicka](https://github.com/tnozicka))

### SIG Cloud Provider

- The cloudstack cloud provider now reports a `Hostname` address type for nodes based on the `local-hostname` metadata key. ([#67719](https://github.com/kubernetes/kubernetes/pull/67719), [@liggitt](https://github.com/liggitt))
- The OpenStack cloud provider now reports a `Hostname` address type for nodes ([#67748](https://github.com/kubernetes/kubernetes/pull/67748), [@FengyunPan2](https://github.com/FengyunPan2))
- The vSphere cloud provider now suppoerts zones. ([#66795](https://github.com/kubernetes/kubernetes/pull/66795), [@jiatongw](https://github.com/jiatongw))

### SIG Cluster Lifecycle

- External CAs can now be used for kubeadm with only a certificate, as long as all required certificates already exist. ([#68296](https://github.com/kubernetes/kubernetes/pull/68296), [@liztio](https://github.com/liztio))
- kubeadm now works better when not connected to the Internet. In addition,  common kubeadm commands will now work without an available networking interface. ([#67397](https://github.com/kubernetes/kubernetes/pull/67397), [@neolit123](https://github.com/neolit123))
- Scrape frequency of metrics-server has been increased to 30s.([#68127](https://github.com/kubernetes/kubernetes/pull/68127), [@serathius](https://github.com/serathius))
- Kubernetes juju charms will now use CSI for ceph. ([#66523](https://github.com/kubernetes/kubernetes/pull/66523), [@hyperbolic2346](https://github.com/hyperbolic2346))
- kubeadm uses audit policy v1 instead of v1beta1 ([#67176](https://github.com/kubernetes/kubernetes/pull/67176), [@charrywanganthony](https://github.com/charrywanganthony))
- Kubeadm nodes will no longer be able to run with an empty or invalid hostname in /proc/sys/kernel/hostname ([#64815](https://github.com/kubernetes/kubernetes/pull/64815), [@dixudx](https://github.com/dixudx))
- kubeadm now can join the cluster with pre-existing client certificate if provided ([#66482](https://github.com/kubernetes/kubernetes/pull/66482), [@dixudx](https://github.com/dixudx))
([#66382](https://github.com/kubernetes/kubernetes/pull/66382), [@bart0sh](https://github.com/bart0sh)) 
- kubeadm will no longer hang indefinitely if there is no Internet connection and --kubernetes-version is not specified.([#65676](https://github.com/kubernetes/kubernetes/pull/65676), [@dkoshkin](https://github.com/dkoshkin))
- kubeadm: kube-proxy will now run on all nodes, and not just master nodes.([#65931](https://github.com/kubernetes/kubernetes/pull/65931), [@neolit123](https://github.com/neolit123))
- kubeadm now uses separate YAML documents for the kubelet and kube-proxy ComponentConfigs. ([#65787](https://github.com/kubernetes/kubernetes/pull/65787), [@luxas](https://github.com/luxas))
- kubeadm will now print required flags when running `kubeadm upgrade plan`.([#65802](https://github.com/kubernetes/kubernetes/pull/65802), [@xlgao-zju](https://github.com/xlgao-zju))
- Unix support for ZFS as a valid graph driver has been added for Docker, enabling users to use Kubeadm with ZFS. ([#65635](https://github.com/kubernetes/kubernetes/pull/65635), [@neolit123](https://github.com/neolit123))

### SIG GCP

- GCE: decrease cpu requests on master node, to allow more components to fit on one core machine. ([#67504](https://github.com/kubernetes/kubernetes/pull/67504), [@loburm](https://github.com/loburm))
- Kubernetes 1.12 includes a large number of metadata agent improvements, including expanding the metadata agent's access to all API groups and removing metadata agent config maps in favor of command line flags. It also includes improvements to the logging agent, such as multiple fixes and adjustments.
 ([#66485](https://github.com/kubernetes/kubernetes/pull/66485), [@bmoyles0117](https://github.com/bmoyles0117))
- cluster/gce: Kubernetes now generates consistent key sizes in config-default.sh using /dev/urandom instead of /dev/random   ([#67139](https://github.com/kubernetes/kubernetes/pull/67139), [@yogi-sagar](https://github.com/yogi-sagar))

### SIG Instrumentation

 The etcdv3 client can now be monitored by Prometheus. ([#64741](https://github.com/kubernetes/kubernetes/pull/64741), [@wgliang](https://github.com/wgliang))

### SIG Network

- The ip-masq-agent will now be scheduled in all nodes except master due to NoSchedule/NoExecute tolerations. ([#66260](https://github.com/kubernetes/kubernetes/pull/66260), [@tanshanshan](https://github.com/tanshanshan))
- The CoreDNS service can now be monitored by Prometheus. ([#65589](https://github.com/kubernetes/kubernetes/pull/65589), [@rajansandeep](https://github.com/rajansandeep))
- Traffic shaping is now supported for the CNI network driver. ([#63194](https://github.com/kubernetes/kubernetes/pull/63194), [@m1093782566](https://github.com/m1093782566))
- The dockershim now sets the "bandwidth" and "ipRanges" CNI capabilities (dynamic parameters). Plugin authors and administrators can now take advantage of this by updating their CNI configuration file. For more information, see the [CNI docs](https://github.com/containernetworking/cni/blob/master/CONVENTIONS.md#dynamic-plugin-specific-fields-capabilities--runtime-configuration) ([#64445](https://github.com/kubernetes/kubernetes/pull/64445), [@squeed](https://github.com/squeed))

### SIG Node

- RuntimeClass is a new API resource for defining different classes of runtimes that may be used to run containers in the cluster. Pods can select a RunitmeClass to use via the RuntimeClassName field. This feature is in alpha, and the RuntimeClass feature gate must be enabled in order to use it. ([#67737](https://github.com/kubernetes/kubernetes/pull/67737), [@tallclair](https://github.com/tallclair))
- Sped up kubelet start time by executing an immediate runtime and node status update when the Kubelet sees that it has a CIDR. ([#67031](https://github.com/kubernetes/kubernetes/pull/67031), [@krzysztof-jastrzebski](https://github.com/krzysztof-jastrzebski))
- cpumanager will now rollback state if updateContainerCPUSet failed, indicating that the container start failed. This change will prevent CPU leaks. ([#67430](https://github.com/kubernetes/kubernetes/pull/67430), [@choury](https://github.com/choury))
- [CRI] RunPodSandboxRequest now has a runtime_handler field for selecting the runtime configuration to run the sandbox with. This feature is in alpha for 1.12.. ([#67518](https://github.com/kubernetes/kubernetes/pull/67518), [@tallclair](https://github.com/tallclair))
- If a container's requested device plugin resource hasn't registered after Kubelet restart, the container start will now fail.([#67145](https://github.com/kubernetes/kubernetes/pull/67145), [@jiayingz](https://github.com/jiayingz))
- Upgraded TaintNodesByCondition to beta. ([#62111](https://github.com/kubernetes/kubernetes/pull/62111), [@k82cn](https://github.com/k82cn))
- The PodShareProcessNamespace feature to configure PID namespace sharing within a pod has been promoted to beta. ([#66507](https://github.com/kubernetes/kubernetes/pull/66507), [@verb](https://github.com/verb))
- The CPU Manager will now validate the state of the node,  enabling Kubernetes to maintain the CPU topology even if resources change. ([#66718](https://github.com/kubernetes/kubernetes/pull/66718), [@ipuustin](https://github.com/ipuustin))
- Added support kubelet plugin watcher in device manager, as part of the new plugin system. ([#58755](https://github.com/kubernetes/kubernetes/pull/58755), [@vikaschoudhary16](https://github.com/vikaschoudhary16))
- Expose docker registry config for addons used in Juju deployments ([#66092](https://github.com/kubernetes/kubernetes/pull/66092), [@kwmonroe](https://github.com/kwmonroe))
- `RunAsGroup` which has been broken since 1.10, now works. ([#65926](https://github.com/kubernetes/kubernetes/pull/65926), [@Random-Liu](https://github.com/Random-Liu))
- The systemd config files are now reloaded before kubelet starts, so changes can take effect([#65702](https://github.com/kubernetes/kubernetes/pull/65702), [@mborsz](https://github.com/mborsz))
- Hostnames are now converted to lowercase before being used for node lookups in the kubernetes-worker charm. ([#65487](https://github.com/kubernetes/kubernetes/pull/65487), [@dshcherb](https://github.com/dshcherb))
- kubelets that specify `--cloud-provider` now only report addresses in Node status as determined by the cloud provider (unless `--hostname-override` is used to force reporting of the specified hostname) ([#65594](https://github.com/kubernetes/kubernetes/pull/65594), [@liggitt](https://github.com/liggitt))
- Kubelet now exposes `/debug/flags/v` to allow dynamically setting glog logging level.  For example, to change glog level to 3, you only have to send a PUT request like `curl -X PUT http://127.0.0.1:8080/debug/flags/v -d "3"`. ([#64601](https://github.com/kubernetes/kubernetes/pull/64601), [@hzxuzhonghu](https://github.com/hzxuzhonghu))

### SIG OpenStack

- Openstack now supports the node shutdown taint. The taint is added when an instance is shutdown in openstack. ([#67982](https://github.com/kubernetes/kubernetes/pull/67982), [@zetaab](https://github.com/zetaab))

### SIG Scheduling

- The equivalence class cache has been redesigned to be a two level cache, resulting in a significant increase in scheduling throughput and performance. ([#65714](https://github.com/kubernetes/kubernetes/pull/65714), [@resouer](https://github.com/resouer))
- kube-scheduler can now listen on ports up to 65535, correcting a problem with certain operating systems that request ports greater than 32768. ([#65833](https://github.com/kubernetes/kubernetes/pull/65833), [@sttts](https://github.com/sttts))
- Performance of the anti-affinity predicate of the default scheduler has been improved. ([#66948](https://github.com/kubernetes/kubernetes/pull/66948), [@mohamed-mehany](https://github.com/mohamed-mehany))
- The unreachable taint gets applied to a node when it loses its network connection. ([#67734](https://github.com/kubernetes/kubernetes/pull/67734), [@Huang-Wei](https://github.com/Huang-Wei))
- If `TaintNodesByCondition` is enabled, add `node.kubernetes.io/unschedulable` and `node.kubernetes.io/network-unavailable` automatically to DaemonSet pods. ([#64954](https://github.com/kubernetes/kubernetes/pull/64954), [@k82cn](https://github.com/k82cn))

### SIG Storage

- The AllowedTopologies field inside StorageClass is now validated against set and map semantics. Specifically, there cannot be duplicate TopologySelectorTerms, MatchLabelExpressions keys, or TopologySelectorLabelRequirement Values. ([#66843](https://github.com/kubernetes/kubernetes/pull/66843), [@verult](https://github.com/verult))
- A PersistentVolumeClaim may not have been synced to the controller local cache in time if the PersistentVolumeis bound by an external PV binder (such as kube-scheduler), so Kubernetes will now double check if PVC is not found in order to prevent the volume from being incorrectly reclaimed. ([#67062](https://github.com/kubernetes/kubernetes/pull/67062), [@cofyc](https://github.com/cofyc))
- Filesystems will now be properly unmounted when a backend is not reachable and returns EIO. ([#67097](https://github.com/kubernetes/kubernetes/pull/67097), [@chakri-nelluri](https://github.com/chakri-nelluri))
- The logic for attaching volumes has been changed so that attachdetach controller attaches volumes immediately when a Pod's PVCs are bound, preventing a problem that caused pods to have extremely long startup times. ([#66863](https://github.com/kubernetes/kubernetes/pull/66863), [@cofyc](https://github.com/cofyc))
- Dynamic provisions that create iSCSI PVs can now ensure that multipath is used by specifying 2 or more target portals in the PV, which will cause kubelet to wait up to 10 seconds for the multipath device. PVs with just one portal continue to work as before, with kubelet not waiting for the multipath device and just using the first disk it finds. ([#67140](https://github.com/kubernetes/kubernetes/pull/67140), [@bswartz](https://github.com/bswartz))
- ScaleIO volumes can now be provisioned without having to first manually create /dev/disk/by-id path on each kubernetes node (if not already present). ([#66174](https://github.com/kubernetes/kubernetes/pull/66174), [@ddebroy](https://github.com/ddebroy))
- Multi-line annotations injected via downward API files will no longer be sorted, scrambling their information. ([#65992](https://github.com/kubernetes/kubernetes/pull/65992), [@liggitt](https://github.com/liggitt))
- The constructed volume spec for the CSI plugin now includes a volume mode field. ([#65456](https://github.com/kubernetes/kubernetes/pull/65456), [@wenlxie](https://github.com/wenlxie))
- Kubernetes now includes a metric that reports the number of PVCs that are in-use,with plugin and node name as dimensions, making it possible to figure out how many PVCs each node is using when troubleshooting attach/detach issues.
 ([#64527](https://github.com/kubernetes/kubernetes/pull/64527), [@gnufied](https://github.com/gnufied))
- Added support to restore a volume from a volume snapshot data source.  ([#67087](https://github.com/kubernetes/kubernetes/pull/67087), [@xing-yang](https://github.com/xing-yang))
- When attaching iSCSI volumes, kubelet now scans only the specific LUNs being attached, and also deletes them after detaching. This avoids dangling references to LUNs that no longer exist, which used to be the cause of random I/O errors/timeouts in kernel logs, slowdowns during block-device related operations, and very rare cases of data corruption.
([#63176](https://github.com/kubernetes/kubernetes/pull/63176), [@bswartz](https://github.com/bswartz))
- Both directory and block devices are now supported for local volume plugin FileSystem VolumeMode.  ([#63011](https://github.com/kubernetes/kubernetes/pull/63011), [@NickrenREN](https://github.com/NickrenREN))
- CSI NodePublish call can optionally contain information about the pod that requested the CSI volume. ([#67945](https://github.com/kubernetes/kubernetes/pull/67945), [@jsafrane](https://github.com/jsafrane))
- Added support for volume attach limits for CSI volumes. ([#67731](https://github.com/kubernetes/kubernetes/pull/67731), [@gnufied](https://github.com/gnufied))

### SIG VMWare

- The vmUUID is now preserved when renewing nodeinfo in the vSphere cloud provider. ([#66007](https://github.com/kubernetes/kubernetes/pull/66007), [@w-leads](https://github.com/w-leads))
- You can now configure the vsphere cloud provider with a trusted Root-CA, enabling you to take advantage of TLS certificate rotation. ([#64758](https://github.com/kubernetes/kubernetes/pull/64758), [@mariantalla](https://github.com/mariantalla))

### SIG Windows

- Kubelet no longer attempts to sync iptables on non-Linux systems.. ([#67690](https://github.com/kubernetes/kubernetes/pull/67690), [@feiskyer](https://github.com/feiskyer))
- Kubelet no longer applies default hard evictions of nodefs.inodesFree on non-Linux systems. ([#67709](https://github.com/kubernetes/kubernetes/pull/67709), [@feiskyer](https://github.com/feiskyer))
- Windows system container "pods" now support kubelet stats. ([#66427](https://github.com/kubernetes/kubernetes/pull/66427), [@feiskyer](https://github.com/feiskyer))

## Other Notable Changes

### Bug Fixes

- Update debian-iptables and hyperkube-base images to include CVE fixes. ([#67365](https://github.com/kubernetes/kubernetes/pull/67365), [@ixdy](https://github.com/ixdy))
- Fix for resourcepool-path configuration in the vsphere.conf file. ([#66261](https://github.com/kubernetes/kubernetes/pull/66261), [@divyenpatel](https://github.com/divyenpatel))
- This fix prevents a GCE PD volume from being mounted if the udev device link is stale and tries to correct the link. ([#66832](https://github.com/kubernetes/kubernetes/pull/66832), [@msau42](https://github.com/msau42))
- Fix controller-manager crashes when flex plugin is removed from flex plugin directory ([#65536](https://github.com/kubernetes/kubernetes/pull/65536), [@gnufied](https://github.com/gnufied))
- Fix local volume directory can't be deleted because of volumeMode error ([#65310](https://github.com/kubernetes/kubernetes/pull/65310), [@wenlxie](https://github.com/wenlxie))
- bugfix: Do not print feature gates in the generic apiserver code for glog level 0 ([#65584](https://github.com/kubernetes/kubernetes/pull/65584), [@neolit123](https://github.com/neolit123))
- Fix an issue that pods using hostNetwork keep increasing. ([#67456](https://github.com/kubernetes/kubernetes/pull/67456), [@Huang-Wei](https://github.com/Huang-Wei))
- fixes an out of range panic in the NoExecuteTaintManager controller when running a non-64-bit build ([#65596](https://github.com/kubernetes/kubernetes/pull/65596), [@liggitt](https://github.com/liggitt))
- Fix kubelet to not leak goroutines/intofiy watchers on an inactive connection if it's closed ([#67285](https://github.com/kubernetes/kubernetes/pull/67285), [@yujuhong](https://github.com/yujuhong))
- Fix pod launch by kubelet when --cgroups-per-qos=false and --cgroup-driver="systemd" ([#66617](https://github.com/kubernetes/kubernetes/pull/66617), [@pravisankar](https://github.com/pravisankar))
- Fixed a panic in the node status update logic when existing node has nil labels. ([#66307](https://github.com/kubernetes/kubernetes/pull/66307), [@guoshimin](https://github.com/guoshimin))
- Fix the bug where image garbage collection is disabled by mistake. ([#66051](https://github.com/kubernetes/kubernetes/pull/66051), [@jiaxuanzhou](https://github.com/jiaxuanzhou))
- Fix a bug that preempting a pod may block forever. ([#65987](https://github.com/kubernetes/kubernetes/pull/65987), [@Random-Liu](https://github.com/Random-Liu))
- fixes the errors/warnings in fluentd configuration ([#67947](https://github.com/kubernetes/kubernetes/pull/67947), [@saravanan30erd](https://github.com/saravanan30erd))
- Fixed an issue which prevented `gcloud` from working on GCE when metadata concealment was enabled. ([#66630](https://github.com/kubernetes/kubernetes/pull/66630), [@dekkagaijin](https://github.com/dekkagaijin))
- Fix Stackdriver integration based on node annotation container.googleapis.com/instance_id. ([#66676](https://github.com/kubernetes/kubernetes/pull/66676), [@kawych](https://github.com/kawych))
- GCE: Fixes loadbalancer creation and deletion issues appearing in 1.10.5. ([#66400](https://github.com/kubernetes/kubernetes/pull/66400), [@nicksardo](https://github.com/nicksardo))
- Fixed exception detection in fluentd-gcp plugin. ([#65361](https://github.com/kubernetes/kubernetes/pull/65361), [@xperimental](https://github.com/xperimental))
- kubeadm:  Fix panic when node annotation is nil ([#67648](https://github.com/kubernetes/kubernetes/pull/67648), [@xlgao-zju](https://github.com/xlgao-zju))
- kubeadm: stop setting UID in the kubelet ConfigMap ([#66341](https://github.com/kubernetes/kubernetes/pull/66341), [@runiq](https://github.com/runiq))
- bazel deb package bugfix: The kubeadm deb package now reloads the kubelet after installation ([#65554](https://github.com/kubernetes/kubernetes/pull/65554), [@rdodev](https://github.com/rdodev))
- fix cluster-info dump error ([#66652](https://github.com/kubernetes/kubernetes/pull/66652), [@charrywanganthony](https://github.com/charrywanganthony))
- Fix kubelet startup failure when using ExecPlugin in kubeconfig ([#66395](https://github.com/kubernetes/kubernetes/pull/66395), [@awly](https://github.com/awly))
- kubectl: fixes a panic displaying pods with nominatedNodeName set ([#66406](https://github.com/kubernetes/kubernetes/pull/66406), [@liggitt](https://github.com/liggitt))
- prevents infinite CLI wait on delete when item is recreated ([#66136](https://github.com/kubernetes/kubernetes/pull/66136), [@deads2k](https://github.com/deads2k))
- Fix 'kubectl cp' with no arguments causes a panic ([#65482](https://github.com/kubernetes/kubernetes/pull/65482), [@wgliang](https://github.com/wgliang))
- Fixes the wrong elasticsearch node counter ([#65627](https://github.com/kubernetes/kubernetes/pull/65627), [@IvanovOleg](https://github.com/IvanovOleg))
- Fix an issue with dropped audit logs, when truncating and batch backends enabled at the same time. ([#65823](https://github.com/kubernetes/kubernetes/pull/65823), [@loburm](https://github.com/loburm))
- DaemonSet: Fix bug- daemonset didn't create pod after node have enough resource ([#67337](https://github.com/kubernetes/kubernetes/pull/67337), [@linyouchong](https://github.com/linyouchong))
- DaemonSet controller is now using backoff algorithm to avoid hot loops fighting with kubelet on pod recreation when a particular DaemonSet is misconfigured. ([#65309](https://github.com/kubernetes/kubernetes/pull/65309), [@tnozicka](https://github.com/tnozicka))
- Avoid creating new controller revisions for statefulsets when cache is stale ([#67039](https://github.com/kubernetes/kubernetes/pull/67039), [@mortent](https://github.com/mortent))
- Fixes issue when updating a DaemonSet causes a hash collision. ([#66476](https://github.com/kubernetes/kubernetes/pull/66476), [@mortent](https://github.com/mortent))
- fix rollout status for statefulsets ([#62943](https://github.com/kubernetes/kubernetes/pull/62943), [@faraazkhan](https://github.com/faraazkhan))
- fixes a validation error that could prevent updates to StatefulSet objects containing non-normalized resource requests ([#66165](https://github.com/kubernetes/kubernetes/pull/66165), [@liggitt](https://github.com/liggitt))
- Headless Services with no ports defined will now create Endpoints correctly, and appear in DNS. ([#67622](https://github.com/kubernetes/kubernetes/pull/67622), [@thockin](https://github.com/thockin))
- Prevent `resourceVersion` updates for custom resources on no-op writes. ([#67562](https://github.com/kubernetes/kubernetes/pull/67562), [@nikhita](https://github.com/nikhita))
- kube-controller-manager can now start the quota controller when discovery results can only be partially determined. ([#67433](https://github.com/kubernetes/kubernetes/pull/67433), [@deads2k](https://github.com/deads2k))
- Immediately close the other side of the connection when proxying. ([#67288](https://github.com/kubernetes/kubernetes/pull/67288), [@MHBauer](https://github.com/MHBauer))
- kube-apiserver: fixes error creating system priority classes when starting multiple apiservers simultaneously ([#67372](https://github.com/kubernetes/kubernetes/pull/67372), [@tanshanshan](https://github.com/tanshanshan))
-  Forget rate limit when CRD establish controller successfully updated CRD condition ([#67370](https://github.com/kubernetes/kubernetes/pull/67370), [@yue9944882](https://github.com/yue9944882))
- fixes a panic when using a mutating webhook admission plugin with a DELETE operation ([#66425](https://github.com/kubernetes/kubernetes/pull/66425), [@liggitt](https://github.com/liggitt))
- Fix creation of custom resources when the CRD contains non-conventional pluralization and subresources ([#66249](https://github.com/kubernetes/kubernetes/pull/66249), [@deads2k](https://github.com/deads2k))
- Aadjusted http/2 buffer sizes for apiservers to prevent starvation issues between concurrent streams ([#67902](https://github.com/kubernetes/kubernetes/pull/67902), [@liggitt](https://github.com/liggitt))
- Fixed a bug that was blocking extensible error handling when serializing API responses error out. Previously, serialization failures always resulted in the status code of the original response being returned. Now, the following behavior occurs: ([#67041](https://github.com/kubernetes/kubernetes/pull/67041), [@tristanburgess](https://github.com/tristanburgess))
- Fixes issue where pod scheduling may fail when using local PVs and pod affinity and anti-affinity without the default StatefulSet OrderedReady pod management policy ([#67556](https://github.com/kubernetes/kubernetes/pull/67556), [@msau42](https://github.com/msau42))
- Fix panic when processing Azure HTTP response. ([#68210](https://github.com/kubernetes/kubernetes/pull/68210), [@feiskyer](https://github.com/feiskyer))
- Fix volume limit for EBS on m5 and c5 instance types ([#66397](https://github.com/kubernetes/kubernetes/pull/66397), [@gnufied](https://github.com/gnufied))
- Fix a bug on GCE that /etc/crictl.yaml is not generated when crictl is preloaded. ([#66877](https://github.com/kubernetes/kubernetes/pull/66877), [@Random-Liu](https://github.com/Random-Liu))
- Revert #63905: Setup dns servers and search domains for Windows Pods. DNS for Windows containers will be set by CNI plugins. ([#66587](https://github.com/kubernetes/kubernetes/pull/66587), [@feiskyer](https://github.com/feiskyer))
- Fix validation for HealthzBindAddress in kube-proxy when --healthz-port is set to 0 ([#66138](https://github.com/kubernetes/kubernetes/pull/66138), [@wsong](https://github.com/wsong))
- Fixes issue [#68899](https://github.com/kubernetes/kubernetes/issues/68899) where pods might schedule on an unschedulable node. ([#68984](https://github.com/kubernetes/kubernetes/issues/68984), [@k82cn](https://github.com/k82cn))

### Not Very Notable (that is, non-user-facing)

- Unit tests have been added for scopes and scope selectors in the quota spec ([#66351](https://github.com/kubernetes/kubernetes/pull/66351), [@vikaschoudhary16](https://github.com/vikaschoudhary16)) Courtesy of SIG Node, and SIG Scheduling
- kubelet v1beta1 external ComponentConfig types are now available in the `k8s.io/kubelet` repo ([#67263](https://github.com/kubernetes/kubernetes/pull/67263), [@luxas](https://github.com/luxas)) Courtesy of SIG Cluster Lifecycle, SIG Node, SIG Scheduling, and SIG Testing
- Use sync.map to scale ecache better ([#66862](https://github.com/kubernetes/kubernetes/pull/66862), [@resouer](https://github.com/resouer))
- Extender preemption should respect IsInterested() ([#66291](https://github.com/kubernetes/kubernetes/pull/66291), [@resouer](https://github.com/resouer))
- This PR will leverage subtests on the existing table tests for the scheduler units. ([#63665](https://github.com/kubernetes/kubernetes/pull/63665), [@xchapter7x](https://github.com/xchapter7x))
- This PR will leverage subtests on the existing table tests for the scheduler units. ([#63666](https://github.com/kubernetes/kubernetes/pull/63666), [@xchapter7x](https://github.com/xchapter7x))
- Re-adds `pkg/generated/bindata.go` to the repository to allow some parts of k8s.io/kubernetes to be go-vendorable. ([#65985](https://github.com/kubernetes/kubernetes/pull/65985), [@ixdy](https://github.com/ixdy))
- If `TaintNodesByCondition` enabled, taint node with `TaintNodeUnschedulable` when initializing node to avoid race condition.
([#63955](https://github.com/kubernetes/kubernetes/pull/63955), [@k82cn](https://github.com/k82cn))
- Remove rescheduler since scheduling DS pods by default scheduler is moving to beta. ([#67687](https://github.com/kubernetes/kubernetes/pull/67687), [@Lion-Wei](https://github.com/Lion-Wei))
- kubeadm: make sure pre-pulled kube-proxy image and the one specified in its daemon set manifest are the same ([#67131](https://github.com/kubernetes/kubernetes/pull/67131), [@rosti](https://github.com/rosti))
- kubeadm: remove misleading error message regarding image pulling ([#66658](https://github.com/kubernetes/kubernetes/pull/66658), [@dixudx](https://github.com/dixudx))
- kubeadm: Pull sidecar and dnsmasq-nanny images when using kube-dns ([#66499](https://github.com/kubernetes/kubernetes/pull/66499), [@rosti](https://github.com/rosti))
- kubeadm: Fix pause image to not use architecture, as it is a manifest list ([#65920](https://github.com/kubernetes/kubernetes/pull/65920), [@dims](https://github.com/dims))
- kubeadm: Remove usage of `PersistentVolumeLabel` ([#65827](https://github.com/kubernetes/kubernetes/pull/65827), [@xlgao-zju](https://github.com/xlgao-zju))
- kubeadm: Add a `v1alpha3` API. This change creates a v1alpha3 API that is initially a duplicate of v1alpha2. ([#65629](https://github.com/kubernetes/kubernetes/pull/65629), [@luxas](https://github.com/luxas))
- Improved error message when checking the rollout status of StatefulSet with OnDelete strategy type. ([#66983](https://github.com/kubernetes/kubernetes/pull/66983), [@mortent](https://github.com/mortent))
- Defaults for file audit logging backend in batch mode changed: ([#67223](https://github.com/kubernetes/kubernetes/pull/67223), [@tallclair](https://github.com/tallclair))
- Role, ClusterRole and their bindings for cloud-provider is put under system namespace. Their addonmanager mode switches to EnsureExists. ([#67224](https://github.com/kubernetes/kubernetes/pull/67224), [@grayluck](https://github.com/grayluck))
- Don't let aggregated apiservers fail to launch if the external-apiserver-authentication configmap is not found in the cluster. ([#67836](https://github.com/kubernetes/kubernetes/pull/67836), [@sttts](https://github.com/sttts))
- Always create configmaps/extensions-apiserver-authentication from kube-apiserver. ([#67694](https://github.com/kubernetes/kubernetes/pull/67694), [@sttts](https://github.com/sttts))
- Switched certificate data replacement from "REDACTED" to "DATA+OMITTED" ([#66023](https://github.com/kubernetes/kubernetes/pull/66023), [@ibrasho](https://github.com/ibrasho))
- Decrease the amount of time it takes to modify kubeconfig files with large amounts of contexts ([#67093](https://github.com/kubernetes/kubernetes/pull/67093), [@juanvallejo](https://github.com/juanvallejo))
- Make EBS volume expansion faster ([#66728](https://github.com/kubernetes/kubernetes/pull/66728), [@gnufied](https://github.com/gnufied))
- Remove unused binary and container image for kube-aggregator. The functionality is already integrated into the kube-apiserver. ([#67157](https://github.com/kubernetes/kubernetes/pull/67157), [@dims](https://github.com/dims))
- kube-controller-manager now uses the informer cache instead of active pod gets in HPA controller ([#68241](https://github.com/kubernetes/kubernetes/pull/68241), [@krzysztof-jastrzebski](https://github.com/krzysztof-jastrzebski))
- Replace scale down forbidden window with scale down stabilization window. Rather than waiting a fixed period of time between scale downs HPA now scales down to the highest recommendation it during the scale down stabilization window. ([#68122](https://github.com/kubernetes/kubernetes/pull/68122), [@krzysztof-jastrzebski](https://github.com/krzysztof-jastrzebski))
- Improve CPU sample sanitization in HPA by taking metric's freshness into account. ([#68068](https://github.com/kubernetes/kubernetes/pull/68068), [@krzysztof-jastrzebski](https://github.com/krzysztof-jastrzebski))
- Replace scale up forbidden window with disregarding CPU samples collected when pod was initializing. ([#67252](https://github.com/kubernetes/kubernetes/pull/67252), [@jbartosik](https://github.com/jbartosik))
- [e2e] verifying LimitRange update is effective before creating new pod ([#68171](https://github.com/kubernetes/kubernetes/pull/68171), [@dixudx](https://github.com/dixudx))
- Port 31337 will be used by fluentd ([#68051](https://github.com/kubernetes/kubernetes/pull/68051), [@Szetty](https://github.com/Szetty))
- Fix flexvolume in containarized kubelets ([#65549](https://github.com/kubernetes/kubernetes/pull/65549), [@gnufied](https://github.com/gnufied))
- The check for unsupported plugins during volume resize has been moved from the admission controller to the two controllers that handle volume resize. ([#66780](https://github.com/kubernetes/kubernetes/pull/66780), [@kangarlou](https://github.com/kangarlou))
- kubeadm: remove redundant flags settings for kubelet ([#64682](https://github.com/kubernetes/kubernetes/pull/64682), [@dixudx](https://github.com/dixudx))
- Set “priorityClassName: system-node-critical” on kube-proxy manifest by default. ([#60150](https://github.com/kubernetes/kubernetes/pull/60150), [@MrHohn](https://github.com/MrHohn))
- kube-proxy v1beta1 external ComponentConfig types are now available in the `k8s.io/kube-proxy` repo ([#67688](https://github.com/kubernetes/kubernetes/pull/67688), [@Lion-Wei](https://github.com/Lion-Wei))
- add missing LastTransitionTime of ContainerReady condition ([#64867](https://github.com/kubernetes/kubernetes/pull/64867), [@dixudx](https://github.com/dixudx))

##  External Dependencies

- Default etcd server was updated to v3.2.24. ([#68318](https://github.com/kubernetes/kubernetes/pull/68318))
- Rescheduler is unchanged from v1.11: v0.4.0. ([#65454](https://github.com/kubernetes/kubernetes/pull/65454))
- The list of validated docker versions was updated to 1.11.1, 1.12.1, 1.13.1, 17.03, 17.06, 17.09, 18.06. ([#68495](https://github.com/kubernetes/kubernetes/pull/68495))
- The default Go version was updated to 1.10.4. ([68802](https://github.com/kubernetes/kubernetes/pull/68802))
- The minimum supported Go version was updated to 1.10.2 ([#63412](https://github.com/kubernetes/kubernetes/pull/63412))
- CNI is unchanged from v1.10: v0.6.0 ([#51250](https://github.com/kubernetes/kubernetes/pull/51250))
- CSI is unchanged from v1.11:  0.3.0 ([#64719](https://github.com/kubernetes/kubernetes/pull/64719))
- The dashboard add-on unchanged from v1.10: v1.8.3. ([#57326](https://github.com/kubernetes/kubernetes/pull/57326))
- Bump Heapster to v1.6.0-beta as compared to v1.5.2 in v1.11  ([#67074](https://github.com/kubernetes/kubernetes/pull/67074))
- Cluster Autoscaler has been upgraded to v1.12.0 ([#s8739](https://github.com/kubernetes/kubernetes/pull/68739))
- kube-dns was updated to v1.14.13. ([#68900](https://github.com/kubernetes/kubernetes/pull/68900))
- Influxdb is unchanged from v1.10: v1.3.3 ([#53319](https://github.com/kubernetes/kubernetes/pull/53319))
- Grafana is unchanged from v1.10: v4.4.3 ([#53319](https://github.com/kubernetes/kubernetes/pull/53319))
- Kibana is at v6.3.2.  ([#67582](https://github.com/kubernetes/kubernetes/pull/67582))
- CAdvisor is unchanged from v1.11:  v0.30.1 ([#64987](https://github.com/kubernetes/kubernetes/pull/64987))
- fluentd-gcp-scaler has been updated to v0.4.0, up from 0.3.0 in v1.11. ([#67691](https://github.com/kubernetes/kubernetes/pull/67691))
- fluentd in fluentd-es-image is unchanged from 1.10: v1.1.0 ([#58525](https://github.com/kubernetes/kubernetes/pull/58525))
- Fluentd in fluentd-elasticsearch is unchanged from v1.11:  v1.2.4 ([#67434](https://github.com/kubernetes/kubernetes/pull/67434))
- fluentd-elasticsearch is unchanged from 1.10: v2.0.4 ([#58525](https://github.com/kubernetes/kubernetes/pull/58525))
- The fluent-plugin-kubernetes_metadata_filter plugin in fluentd-elasticsearch has been downgraded to version 2.0.0 ([#67544](https://github.com/kubernetes/kubernetes/pull/67544))
- fluentd-gcp is unchanged from 1.10: v3.0.0. ([#60722](https://github.com/kubernetes/kubernetes/pull/60722))
- Ingress glbc is unchanged from 1.10: v1.0.0 ([#61302](https://github.com/kubernetes/kubernetes/pull/61302))
- OIDC authentication is unchanged from 1.10: coreos/go-oidc v2 ([#58544](https://github.com/kubernetes/kubernetes/pull/58544))
- Calico is unchanged from 1.10: v2.6.7 ([#59130](https://github.com/kubernetes/kubernetes/pull/59130))
- hcsshim is unchanged from v1.11, at v0.11 ([#64272](https://github.com/kubernetes/kubernetes/pull/64272))
- gitRepo volumes in pods no longer require git 1.8.5 or newer; older git versions are now supported. ([#62394](https://github.com/kubernetes/kubernetes/pull/62394))
- Upgraded crictl on GCE to v1.11.1, up from 1.11.0 on v1.11.  ([#66152](https://github.com/kubernetes/kubernetes/pull/66152))
- CoreDNS has been updated to v1.2.2, up from v1.1.3 in v1.11 ([#68076](https://github.com/kubernetes/kubernetes/pull/68076))
- Setup dns servers and search domains for Windows Pods in dockershim. Docker EE version >= 17.10.0 is required for propagating DNS to containers. ([#63905](https://github.com/kubernetes/kubernetes/pull/63905))
- Istio addon is unchanged from v1.11, at  0.8.0. See [full Istio release notes](https://istio.io/about/notes/0.6.html) ([#64537](https://github.com/kubernetes/kubernetes/pull/64537))
- cadvisor godeps is unchanged from v1.11, at  v0.30.0 ([#64800](https://github.com/kubernetes/kubernetes/pull/64800))
- event-exporter to version v0.2.2, compared to v0.2.0 in v1.11. ([#66157](https://github.com/kubernetes/kubernetes/pull/66157))
- Rev the Azure SDK for networking to 2017-06-01 ([#61955](https://github.com/kubernetes/kubernetes/pull/61955))
- Es-image has been upgraded to Elasticsearch 6.3.2 ([#67484](https://github.com/kubernetes/kubernetes/pull/67484))
- metrics-server has been upgraded to v0.3.1. ([#68746](https://github.com/kubernetes/kubernetes/pull/68746))
- GLBC has been updated to v1.2.3 ([#66793](https://github.com/kubernetes/kubernetes/pull/66793))
- Ingress-gce has been updated to v 1.2.3 ([#66793](https://github.com/kubernetes/kubernetes/pull/66793))
- ip-masq-agen has been updated to v2.1.1 ([#67916](https://github.com/kubernetes/kubernetes/pull/67916))
- [v1.12.0-rc.2](#v1120-rc2)
- [v1.12.0-rc.1](#v1120-rc1)
- [v1.12.0-beta.2](#v1120-beta2)
- [v1.12.0-beta.1](#v1120-beta1)
- [v1.12.0-alpha.1](#v1120-alpha1)



# v1.12.0-rc.2

[Documentation](https://docs.k8s.io) & [Examples](https://releases.k8s.io/release-1.12/examples)

## Downloads for v1.12.0-rc.2


filename | sha256 hash
-------- | -----------
[kubernetes.tar.gz](https://dl.k8s.io/v1.12.0-rc.2/kubernetes.tar.gz) | `184ea437bc72d0e6a4c96b964de53181273e919a1d4785515da3406c7e982bf5`
[kubernetes-src.tar.gz](https://dl.k8s.io/v1.12.0-rc.2/kubernetes-src.tar.gz) | `aee82938827ef05ab0ee81bac42f4f79fff126294469868d02efb3426717d71e`

### Client Binaries

filename | sha256 hash
-------- | -----------
[kubernetes-client-darwin-386.tar.gz](https://dl.k8s.io/v1.12.0-rc.2/kubernetes-client-darwin-386.tar.gz) | `40ed3ef9bbc4fad7787dd14eae952edf06d40e1094604bc6d10209b8778c3121`
[kubernetes-client-darwin-amd64.tar.gz](https://dl.k8s.io/v1.12.0-rc.2/kubernetes-client-darwin-amd64.tar.gz) | `a317fe3801ea5387ce474b9759a7e28ede8324587f79935a7a945da44c99a4b2`
[kubernetes-client-linux-386.tar.gz](https://dl.k8s.io/v1.12.0-rc.2/kubernetes-client-linux-386.tar.gz) | `cd61b4b71d6b739582c02b5be1d87d928507bc59f64ee72629a920cc529a0941`
[kubernetes-client-linux-amd64.tar.gz](https://dl.k8s.io/v1.12.0-rc.2/kubernetes-client-linux-amd64.tar.gz) | `306af04fc18ca2588e16fd831358df50a2cb02219687b543073836f835de8583`
[kubernetes-client-linux-arm.tar.gz](https://dl.k8s.io/v1.12.0-rc.2/kubernetes-client-linux-arm.tar.gz) | `497584f2686339cce857cff1ebf4ed10dcd63f4684a03c242b0828fcd307be4c`
[kubernetes-client-linux-arm64.tar.gz](https://dl.k8s.io/v1.12.0-rc.2/kubernetes-client-linux-arm64.tar.gz) | `1dfbb8c299f5af15239ef39135a6c8a52ee4c234764ee0437d8f707e636c9124`
[kubernetes-client-linux-ppc64le.tar.gz](https://dl.k8s.io/v1.12.0-rc.2/kubernetes-client-linux-ppc64le.tar.gz) | `668d6f35c5f6adcd25584d9ef74c549db13ffca9d93b4bc8d25609a8e5837640`
[kubernetes-client-linux-s390x.tar.gz](https://dl.k8s.io/v1.12.0-rc.2/kubernetes-client-linux-s390x.tar.gz) | `8a8e205c38858bd9d161115e5e2870c6cfc9c82e189d156e7062e6fa979c3fda`
[kubernetes-client-windows-386.tar.gz](https://dl.k8s.io/v1.12.0-rc.2/kubernetes-client-windows-386.tar.gz) | `cdef48279c22cc8c764e43a4b9c2a86f02f21c80abbbcd48041fb1e89fb1eb67`
[kubernetes-client-windows-amd64.tar.gz](https://dl.k8s.io/v1.12.0-rc.2/kubernetes-client-windows-amd64.tar.gz) | `50621a3d2b1550c69325422c6dce78f5690574b35d3778dd3afcf698b57f0f54`

### Server Binaries

filename | sha256 hash
-------- | -----------
[kubernetes-server-linux-amd64.tar.gz](https://dl.k8s.io/v1.12.0-rc.2/kubernetes-server-linux-amd64.tar.gz) | `87a8438887a2daa199508aae591b158025860b8381c64cbe9b1d0c06c4eebde9`
[kubernetes-server-linux-arm.tar.gz](https://dl.k8s.io/v1.12.0-rc.2/kubernetes-server-linux-arm.tar.gz) | `f65be73870a0e564ef8ce1b6bb2b75ff7021a6807de84b5750e4fa78635051b6`
[kubernetes-server-linux-arm64.tar.gz](https://dl.k8s.io/v1.12.0-rc.2/kubernetes-server-linux-arm64.tar.gz) | `171f15aa8b7c365f4fee70ce025c882a921d0075bd726a99b5534cadd09273ef`
[kubernetes-server-linux-ppc64le.tar.gz](https://dl.k8s.io/v1.12.0-rc.2/kubernetes-server-linux-ppc64le.tar.gz) | `abc2003d58bd1aca517415c582ed1e8bb1ed596bf04197f4fc7c0c51865a9f86`
[kubernetes-server-linux-s390x.tar.gz](https://dl.k8s.io/v1.12.0-rc.2/kubernetes-server-linux-s390x.tar.gz) | `e2ce834abb4d45d91fd7a8d774e47f0f8092eb4edcf556605c2ef6e2b190b8b1`

### Node Binaries

filename | sha256 hash
-------- | -----------
[kubernetes-node-linux-amd64.tar.gz](https://dl.k8s.io/v1.12.0-rc.2/kubernetes-node-linux-amd64.tar.gz) | `6016c3a1e14c42dcc88caed6497de1b2c56a02bb52d836b19e2ff52098302dda`
[kubernetes-node-linux-arm.tar.gz](https://dl.k8s.io/v1.12.0-rc.2/kubernetes-node-linux-arm.tar.gz) | `e712e38c8037159ea074ad93c2f2905cf279f3f119e5fdbf9b97391037a8813f`
[kubernetes-node-linux-arm64.tar.gz](https://dl.k8s.io/v1.12.0-rc.2/kubernetes-node-linux-arm64.tar.gz) | `7f4095f12d8ad9438919fa447360113799f88bb9435369b9307a41dd9c7692a6`
[kubernetes-node-linux-ppc64le.tar.gz](https://dl.k8s.io/v1.12.0-rc.2/kubernetes-node-linux-ppc64le.tar.gz) | `4aeb5dbb0c68e54570542eb5a1d7506d73c81b57eba3c2080ee73bb53dbc3be0`
[kubernetes-node-linux-s390x.tar.gz](https://dl.k8s.io/v1.12.0-rc.2/kubernetes-node-linux-s390x.tar.gz) | `a160599598167208286db6dc73b415952836218d967fa964fc432b213f1b9908`
[kubernetes-node-windows-amd64.tar.gz](https://dl.k8s.io/v1.12.0-rc.2/kubernetes-node-windows-amd64.tar.gz) | `174bedf62b7959d4cb1b1595666f607cd6377c7a2e2208fef5bd554603db5db3`

## Changelog since v1.12.0-rc.1

### Other notable changes

* Update to use manifest list for etcd image ([#68896](https://github.com/kubernetes/kubernetes/pull/68896), [@ixdy](https://github.com/ixdy))
* Fix Azure nodes power state for InstanceShutdownByProviderID() ([#68921](https://github.com/kubernetes/kubernetes/pull/68921), [@feiskyer](https://github.com/feiskyer))
* Bump kube-dns to 1.14.13 ([#68900](https://github.com/kubernetes/kubernetes/pull/68900), [@MrHohn](https://github.com/MrHohn))
    * - Update Alpine base image to 3.8.1.
    * - Build multi-arch images correctly.
* kubelet: fix grpc timeout in the CRI client ([#67793](https://github.com/kubernetes/kubernetes/pull/67793), [@fisherxu](https://github.com/fisherxu))
* Update to golang 1.10.4 ([#68802](https://github.com/kubernetes/kubernetes/pull/68802), [@ixdy](https://github.com/ixdy))
* kubeadm now uses fat manifests for the kube-dns images ([#68830](https://github.com/kubernetes/kubernetes/pull/68830), [@rosti](https://github.com/rosti))
* Update Cluster Autoscaler version to 1.12.0. ([#68739](https://github.com/kubernetes/kubernetes/pull/68739), [@losipiuk](https://github.com/losipiuk))
    * See https://github.com/kubernetes/autoscaler/releases/tag/1.12.0 for CA release notes.
* kube-proxy restores the *filter table when running in ipvs mode. ([#68786](https://github.com/kubernetes/kubernetes/pull/68786), [@alexjx](https://github.com/alexjx))
* New kubeDNS image fixes an issue where SRV records were incorrectly being compressed. Added manifest file for multiple arch images. ([#68430](https://github.com/kubernetes/kubernetes/pull/68430), [@prameshj](https://github.com/prameshj))
* Drain should delete terminal pods. ([#68767](https://github.com/kubernetes/kubernetes/pull/68767), [@ravisantoshgudimetla](https://github.com/ravisantoshgudimetla))



# v1.12.0-rc.1

[Documentation](https://docs.k8s.io) & [Examples](https://releases.k8s.io/release-1.12/examples)

## Downloads for v1.12.0-rc.1


filename | sha256 hash
-------- | -----------
[kubernetes.tar.gz](https://dl.k8s.io/v1.12.0-rc.1/kubernetes.tar.gz) | `ac65cf9571c3a03105f373db23c8d7f4d01fe1c9ee09b06615bb02d0b81d572c`
[kubernetes-src.tar.gz](https://dl.k8s.io/v1.12.0-rc.1/kubernetes-src.tar.gz) | `28518e1d9c7fe5c54aa3b57235ac8d1a7dae02aec04177c38ca157fc2d16edb6`

### Client Binaries

filename | sha256 hash
-------- | -----------
[kubernetes-client-darwin-386.tar.gz](https://dl.k8s.io/v1.12.0-rc.1/kubernetes-client-darwin-386.tar.gz) | `7b6f6f264464d40b7975baecdd796d4f75c5a305999b4ae1f4513646184cac7c`
[kubernetes-client-darwin-amd64.tar.gz](https://dl.k8s.io/v1.12.0-rc.1/kubernetes-client-darwin-amd64.tar.gz) | `5feabe3e616125a36ce4c8021d6bdccdec0f3d82f151b80af7cac1453255b4d5`
[kubernetes-client-linux-386.tar.gz](https://dl.k8s.io/v1.12.0-rc.1/kubernetes-client-linux-386.tar.gz) | `40524a1a09dd24081b3494593a02a461227727f8706077542f2b8603e1cf7e06`
[kubernetes-client-linux-amd64.tar.gz](https://dl.k8s.io/v1.12.0-rc.1/kubernetes-client-linux-amd64.tar.gz) | `ac2c9757d7df761bdf8ffc259fff07448c300dd110c7dbe2ae3830197eb023e9`
[kubernetes-client-linux-arm.tar.gz](https://dl.k8s.io/v1.12.0-rc.1/kubernetes-client-linux-arm.tar.gz) | `02f27ae16e8ebb12b3cb66391fe85f64de08a99450d726e9defd2c5bcd590955`
[kubernetes-client-linux-arm64.tar.gz](https://dl.k8s.io/v1.12.0-rc.1/kubernetes-client-linux-arm64.tar.gz) | `1286af2cad3f8e2ee8e2dc18a738935779631b58e7ef3da8794bbeadca2f332e`
[kubernetes-client-linux-ppc64le.tar.gz](https://dl.k8s.io/v1.12.0-rc.1/kubernetes-client-linux-ppc64le.tar.gz) | `9c04419b159fb0fe501d6e0c8122d6a80b5d6961070ebc5e759f4327a1156cf4`
[kubernetes-client-linux-s390x.tar.gz](https://dl.k8s.io/v1.12.0-rc.1/kubernetes-client-linux-s390x.tar.gz) | `104d5c695826971c64cb0cec26cf791d609d3e831edb33574e9af2c4b191f049`
[kubernetes-client-windows-386.tar.gz](https://dl.k8s.io/v1.12.0-rc.1/kubernetes-client-windows-386.tar.gz) | `0096f8126eb04eafa9decd258f6d09977d24eee91b83781347a34ebb7d2064aa`
[kubernetes-client-windows-amd64.tar.gz](https://dl.k8s.io/v1.12.0-rc.1/kubernetes-client-windows-amd64.tar.gz) | `a641a1a421795279a6213163d7becab9dc6014362e6566f13d660ef1638dc286`

### Server Binaries

filename | sha256 hash
-------- | -----------
[kubernetes-server-linux-amd64.tar.gz](https://dl.k8s.io/v1.12.0-rc.1/kubernetes-server-linux-amd64.tar.gz) | `202958d3cfb774fd065ad1ec2477dc9c92ce7f0ff355807c9a2a3a61e8dad927`
[kubernetes-server-linux-arm.tar.gz](https://dl.k8s.io/v1.12.0-rc.1/kubernetes-server-linux-arm.tar.gz) | `474de8f6a58d51eb01f6cc73b41897351528a839f818d5c4f828a484f8bc988b`
[kubernetes-server-linux-arm64.tar.gz](https://dl.k8s.io/v1.12.0-rc.1/kubernetes-server-linux-arm64.tar.gz) | `dbd5affd244815bf45ac0c7a56265800864db623a6a37e7ce9ebe5e5896453f8`
[kubernetes-server-linux-ppc64le.tar.gz](https://dl.k8s.io/v1.12.0-rc.1/kubernetes-server-linux-ppc64le.tar.gz) | `a62fefa8ad7b3fbfeb7702dac7d4d6f37823b6c3e4edae3356bf0781b48e42e1`
[kubernetes-server-linux-s390x.tar.gz](https://dl.k8s.io/v1.12.0-rc.1/kubernetes-server-linux-s390x.tar.gz) | `0f77690f87503c8ee7ccb473c9d2b9d26420292defd82249509cf50d8bb1a16c`

### Node Binaries

filename | sha256 hash
-------- | -----------
[kubernetes-node-linux-amd64.tar.gz](https://dl.k8s.io/v1.12.0-rc.1/kubernetes-node-linux-amd64.tar.gz) | `2191845147d5aab08f14312867f86078b513b6aff8685bb8ce84a06b78ae9914`
[kubernetes-node-linux-arm.tar.gz](https://dl.k8s.io/v1.12.0-rc.1/kubernetes-node-linux-arm.tar.gz) | `54de98d7d2a71b78bc7a45e70a2005144d210401663f5a9daadedd05f89291f0`
[kubernetes-node-linux-arm64.tar.gz](https://dl.k8s.io/v1.12.0-rc.1/kubernetes-node-linux-arm64.tar.gz) | `a765514e0c4865bb20ceb476af83b9d9356c9b565cfe12615ecf7ad3d5a6b4f7`
[kubernetes-node-linux-ppc64le.tar.gz](https://dl.k8s.io/v1.12.0-rc.1/kubernetes-node-linux-ppc64le.tar.gz) | `b7ae7d159602d0b933614071f11216ede4df3fc2b28a30d0018e06b3bb22cf6e`
[kubernetes-node-linux-s390x.tar.gz](https://dl.k8s.io/v1.12.0-rc.1/kubernetes-node-linux-s390x.tar.gz) | `7d4f502eda6aa70b7a18420344abfaec740d74a1edffcb9869e4305c22bba260`
[kubernetes-node-windows-amd64.tar.gz](https://dl.k8s.io/v1.12.0-rc.1/kubernetes-node-windows-amd64.tar.gz) | `ed5516b1f66a39592a101bec135022b3905a66ae526b8ed3e2e9dff5ed68eda0`

## Changelog since v1.12.0-beta.2

### Action Required

* Service events are now added in azure-cloud-provider for easily identify the underground errors of Azure API. ([#68212](https://github.com/kubernetes/kubernetes/pull/68212), [@feiskyer](https://github.com/feiskyer))
    * Action required: The following clusterrole and clusterrolebinding should be applied:
<<<<<<< HEAD
    *     kind: List
    *     apiVersion: v1
    *     items:
    *     - apiVersion: rbac.authorization.k8s.io/v1
    *       kind: ClusterRole
    *       metadata:
    *         labels:
    *           kubernetes.io/cluster-service: "true"
    *         name: system:azure-cloud-provider
    *       rules:
    *       - apiGroups: [""]
    *         resources: ["events"]
    *         verbs:
    *         - create
    *         - patch
    *         - update
    *     - apiVersion: rbac.authorization.k8s.io/v1
    *       kind: ClusterRoleBinding
    *       metadata:
    *         labels:
    *           kubernetes.io/cluster-service: "true"
    *         name: system:azure-cloud-provider
    *       roleRef:
    *         apiGroup: rbac.authorization.k8s.io
    *         kind: ClusterRole
    *         name: system:azure-cloud-provider
    *       subjects:
    *       - kind: ServiceAccount
    *         name: azure-cloud-provider
    *         namespace: kube-system
    * If the clusterrole with same has already been provisioned (e.g. for accessing azurefile secrets), then the above yaml should be merged together, e.g.
    *     kind: List
    *     apiVersion: v1
    *     items:
    *     - apiVersion: rbac.authorization.k8s.io/v1
    *       kind: ClusterRole
    *       metadata:
    *         labels:
    *           kubernetes.io/cluster-service: "true"
    *         name: system:azure-cloud-provider
    *       rules:
    *       - apiGroups: [""]
    *         resources: ["events"]
    *         verbs:
    *         - create
    *         - patch
    *         - update
    *       - apiGroups: [""]
    *         resources: ["secrets"]
    *         verbs:
    *         - get
    *         - create
    *     - apiVersion: rbac.authorization.k8s.io/v1
    *       kind: ClusterRoleBinding
    *       metadata:
    *         labels:
    *           kubernetes.io/cluster-service: "true"
    *         name: system:azure-cloud-provider
    *       roleRef:
    *         apiGroup: rbac.authorization.k8s.io
    *         kind: ClusterRole
    *         name: system:azure-cloud-provider
    *       subjects:
    *       - kind: ServiceAccount
    *         name: azure-cloud-provider
    *         namespace: kube-system
    *       - kind: ServiceAccount
    *         name: persistent-volume-binder
    *         namespace: kube-system
=======
    ```
         kind: List
         apiVersion: v1
         items:
         - apiVersion: rbac.authorization.k8s.io/v1
           kind: ClusterRole
           metadata:
             labels:
               kubernetes.io/cluster-service: "true"
             name: system:azure-cloud-provider
           rules:
           - apiGroups: [""]
             resources: ["events"]
             verbs:
             - create
             - patch
             - update
         - apiVersion: rbac.authorization.k8s.io/v1
           kind: ClusterRoleBinding
           metadata:
             labels:
               kubernetes.io/cluster-service: "true"
             name: system:azure-cloud-provider
           roleRef:
             apiGroup: rbac.authorization.k8s.io
             kind: ClusterRole
             name: system:azure-cloud-provider
           subjects:
           - kind: ServiceAccount
             name: azure-cloud-provider
             namespace: kube-system
    ```
    * If the clusterrole with same has already been provisioned (e.g. for accessing azurefile secrets), then the above yaml should be merged togather, e.g.
    ```
         kind: List
         apiVersion: v1
         items:
         - apiVersion: rbac.authorization.k8s.io/v1
           kind: ClusterRole
           metadata:
             labels:
               kubernetes.io/cluster-service: "true"
             name: system:azure-cloud-provider
           rules:
           - apiGroups: [""]
             resources: ["events"]
             verbs:
             - create
             - patch
             - update
           - apiGroups: [""]
             resources: ["secrets"]
             verbs:
             - get
             - create
         - apiVersion: rbac.authorization.k8s.io/v1
           kind: ClusterRoleBinding
           metadata:
             labels:
               kubernetes.io/cluster-service: "true"
             name: system:azure-cloud-provider
           roleRef:
             apiGroup: rbac.authorization.k8s.io
             kind: ClusterRole
             name: system:azure-cloud-provider
           subjects:
           - kind: ServiceAccount
             name: azure-cloud-provider
             namespace: kube-system
           - kind: ServiceAccount
             name: persistent-volume-binder
             namespace: kube-system
    ```
>>>>>>> a78b591e

### Other notable changes

* Update metrics-server to v0.3.1 ([#68746](https://github.com/kubernetes/kubernetes/pull/68746), [@DirectXMan12](https://github.com/DirectXMan12))
* Upgrade kubeadm's version of docker support ([#68495](https://github.com/kubernetes/kubernetes/pull/68495), [@yuansisi](https://github.com/yuansisi))
* fix a bug that overwhelming number of prometheus metrics are generated because $NAMESPACE is not replaced by string "{namespace}" ([#68530](https://github.com/kubernetes/kubernetes/pull/68530), [@wenjiaswe](https://github.com/wenjiaswe))
* The feature gates `ReadOnlyAPIDataVolumes` and `ServiceProxyAllowExternalIPs`, deprecated since 1.10, have been removed and any references must be removed from command-line invocations. ([#67951](https://github.com/kubernetes/kubernetes/pull/67951), [@liggitt](https://github.com/liggitt))
* Verify invalid secret/configmap/projected volumes before calling setup ([#68691](https://github.com/kubernetes/kubernetes/pull/68691), [@gnufied](https://github.com/gnufied))
* Fix bug that caused `kubectl` commands to sometimes fail to refresh access token when running against GKE clusters. ([#66314](https://github.com/kubernetes/kubernetes/pull/66314), [@jlowdermilk](https://github.com/jlowdermilk))
* Use KubeDNS by default in GCE setups, as CoreDNS has significantly higher memory usage in large clusters. ([#68629](https://github.com/kubernetes/kubernetes/pull/68629), [@shyamjvs](https://github.com/shyamjvs))
* Fix PodAntiAffinity issues in case of multiple affinityTerms. ([#68173](https://github.com/kubernetes/kubernetes/pull/68173), [@Huang-Wei](https://github.com/Huang-Wei))
* Make APIGroup field in TypedLocalObjectReference optional. ([#68419](https://github.com/kubernetes/kubernetes/pull/68419), [@xing-yang](https://github.com/xing-yang))
* Fix potential panic when getting azure load balancer status ([#68609](https://github.com/kubernetes/kubernetes/pull/68609), [@feiskyer](https://github.com/feiskyer))
* Fix kubelet panics when RuntimeClass is enabled. ([#68521](https://github.com/kubernetes/kubernetes/pull/68521), [@yujuhong](https://github.com/yujuhong))
* - cAdvisor: Fix NVML initialization race condition ([#68431](https://github.com/kubernetes/kubernetes/pull/68431), [@dashpole](https://github.com/dashpole))
    * - cAdvisor: Fix brtfs filesystem discovery
    * - cAdvisor: Fix race condition with AllDockerContainers
    * - cAdvisor: Don't watch .mount cgroups
    * - cAdvisor: Reduce lock contention during list containers
* Promote ScheduleDaemonSetPods by default scheduler to beta ([#67899](https://github.com/kubernetes/kubernetes/pull/67899), [@ravisantoshgudimetla](https://github.com/ravisantoshgudimetla))



# v1.12.0-beta.2

[Documentation](https://docs.k8s.io) & [Examples](https://releases.k8s.io/release-1.12/examples)

## Downloads for v1.12.0-beta.2


filename | sha256 hash
-------- | -----------
[kubernetes.tar.gz](https://dl.k8s.io/v1.12.0-beta.2/kubernetes.tar.gz) | `7163d18b9c1bd98ce804b17469ed67b399deb7b574dd12a86609fc647c5c773b`
[kubernetes-src.tar.gz](https://dl.k8s.io/v1.12.0-beta.2/kubernetes-src.tar.gz) | `6225b71b2dec0f29afb713e64d2b6b82bd0e122274c31310c0de19ef023cb1d0`

### Client Binaries

filename | sha256 hash
-------- | -----------
[kubernetes-client-darwin-386.tar.gz](https://dl.k8s.io/v1.12.0-beta.2/kubernetes-client-darwin-386.tar.gz) | `f2ec9799e47c28fce336bc90a6e9b4e47def7081fd73b8e2164940f0a6c824c7`
[kubernetes-client-darwin-amd64.tar.gz](https://dl.k8s.io/v1.12.0-beta.2/kubernetes-client-darwin-amd64.tar.gz) | `0e8cfcbe5ec862423ced97da1d9740d4cc4904a0d5cd11a60616aee596bc7622`
[kubernetes-client-linux-386.tar.gz](https://dl.k8s.io/v1.12.0-beta.2/kubernetes-client-linux-386.tar.gz) | `1cbd6e8dd892cfc2555d37e733b66aaf85df9950466c7295875d312ac254ddfc`
[kubernetes-client-linux-amd64.tar.gz](https://dl.k8s.io/v1.12.0-beta.2/kubernetes-client-linux-amd64.tar.gz) | `47337b58a26a4953e5c061d28e3ec89b3d4354bce40f9b51fbe269598caeff03`
[kubernetes-client-linux-arm.tar.gz](https://dl.k8s.io/v1.12.0-beta.2/kubernetes-client-linux-arm.tar.gz) | `eaaed82f428fb7ddbb10b4e39a2f287817c33ae24ff16008159f437acc653d4a`
[kubernetes-client-linux-arm64.tar.gz](https://dl.k8s.io/v1.12.0-beta.2/kubernetes-client-linux-arm64.tar.gz) | `3249d1c7d5d5500793546eb144fe537d1984a01c7a79c1382eb2e26a78e532cd`
[kubernetes-client-linux-ppc64le.tar.gz](https://dl.k8s.io/v1.12.0-beta.2/kubernetes-client-linux-ppc64le.tar.gz) | `67afd34f2199deff901b0872a177dc448ba700dc4ced9ede6f3187a0eed2c6fb`
[kubernetes-client-linux-s390x.tar.gz](https://dl.k8s.io/v1.12.0-beta.2/kubernetes-client-linux-s390x.tar.gz) | `e8faa6e45c6e2aeb67ac65737e09be87c190e3c89782ec87a9a205d4f1af9246`
[kubernetes-client-windows-386.tar.gz](https://dl.k8s.io/v1.12.0-beta.2/kubernetes-client-windows-386.tar.gz) | `2395051c8cbd0a995b5f3689c0f8c0447bcc1c46440d8cdeffd7c7fccf8e8ae1`
[kubernetes-client-windows-amd64.tar.gz](https://dl.k8s.io/v1.12.0-beta.2/kubernetes-client-windows-amd64.tar.gz) | `c6a38ee6eda20656b391ecfcc1f24505eb8a3a5a3200d4bddede318291773619`

### Server Binaries

filename | sha256 hash
-------- | -----------
[kubernetes-server-linux-amd64.tar.gz](https://dl.k8s.io/v1.12.0-beta.2/kubernetes-server-linux-amd64.tar.gz) | `795c713a91118218f5952e1bd4cf0933f36476aa3d9d60a9ee43c9bae8400fd3`
[kubernetes-server-linux-arm.tar.gz](https://dl.k8s.io/v1.12.0-beta.2/kubernetes-server-linux-arm.tar.gz) | `1798d48a37b8f06878e0ecb8d9b67d0fb5c8ee721608412add57725eb5ce5f1e`
[kubernetes-server-linux-arm64.tar.gz](https://dl.k8s.io/v1.12.0-beta.2/kubernetes-server-linux-arm64.tar.gz) | `da2459b5e811daaa2fc04a072773e81dc220400f3aeb6e29bb9594c306c7b266`
[kubernetes-server-linux-ppc64le.tar.gz](https://dl.k8s.io/v1.12.0-beta.2/kubernetes-server-linux-ppc64le.tar.gz) | `7fd1c2ba0c2c9da5db54f8d0aed28261f03e9953ce01fa367e4ce3d84bf01b4f`
[kubernetes-server-linux-s390x.tar.gz](https://dl.k8s.io/v1.12.0-beta.2/kubernetes-server-linux-s390x.tar.gz) | `c9fafb009d7e5da74f588aaa935244c452de52b9488863b90e8b477b1bb16e52`

### Node Binaries

filename | sha256 hash
-------- | -----------
[kubernetes-node-linux-amd64.tar.gz](https://dl.k8s.io/v1.12.0-beta.2/kubernetes-node-linux-amd64.tar.gz) | `ab901137b499829b20b868492d04c1f69d738620b96eb349c642d6d773c44448`
[kubernetes-node-linux-arm.tar.gz](https://dl.k8s.io/v1.12.0-beta.2/kubernetes-node-linux-arm.tar.gz) | `116dd82721f200f3f37df0e47aebb611fdd7856f94d4c2ebb1d51db21b793a9c`
[kubernetes-node-linux-arm64.tar.gz](https://dl.k8s.io/v1.12.0-beta.2/kubernetes-node-linux-arm64.tar.gz) | `56d8316eb95f7f54c154625063617b86ffb8e2cc80b8225cce4f5c91d2d3a64f`
[kubernetes-node-linux-ppc64le.tar.gz](https://dl.k8s.io/v1.12.0-beta.2/kubernetes-node-linux-ppc64le.tar.gz) | `66535b16ad588ba3bfcb40728a0497c6821360ab7be9c3ced2072bfa107e5c46`
[kubernetes-node-linux-s390x.tar.gz](https://dl.k8s.io/v1.12.0-beta.2/kubernetes-node-linux-s390x.tar.gz) | `688e09becc9327e50c68b33161eac63a8ba018c02fb298cbd0de82d6ed5dba90`
[kubernetes-node-windows-amd64.tar.gz](https://dl.k8s.io/v1.12.0-beta.2/kubernetes-node-windows-amd64.tar.gz) | `b72582f67d19c06f605ca9b02c08b7227796c15c639e3c09b06a8b667c4569fe`

## Changelog since v1.12.0-beta.1

### Action Required

* Action required: The --storage-versions flag of kube-apiserver is deprecated. Please omit this flag to ensure the default storage versions are used. Otherwise the cluster is not safe to upgrade to a version newer than 1.12. This flag will be removed in 1.13. ([#68080](https://github.com/kubernetes/kubernetes/pull/68080), [@caesarxuchao](https://github.com/caesarxuchao))

### Other notable changes

* kubeadm: add mandatory "--config" flag to "kubeadm alpha phase preflight" ([#68446](https://github.com/kubernetes/kubernetes/pull/68446), [@neolit123](https://github.com/neolit123))
* Apply user configurations for local etcd ([#68334](https://github.com/kubernetes/kubernetes/pull/68334), [@SataQiu](https://github.com/SataQiu))
* kubeadm: added phase command "alpha phase kubelet config annotate-cri" ([#68449](https://github.com/kubernetes/kubernetes/pull/68449), [@fabriziopandini](https://github.com/fabriziopandini))
* If `TaintNodesByCondition` is enabled, add `node.kubernetes.io/unschedulable` and ([#64954](https://github.com/kubernetes/kubernetes/pull/64954), [@k82cn](https://github.com/k82cn))
    *  `node.kubernetes.io/network-unavailable` automatically to DaemonSet pods.
* Deprecate cloudstack and ovirt controllers ([#68199](https://github.com/kubernetes/kubernetes/pull/68199), [@dims](https://github.com/dims))
* add missing LastTransitionTime of ContainerReady condition ([#64867](https://github.com/kubernetes/kubernetes/pull/64867), [@dixudx](https://github.com/dixudx))
* kube-controller-manager: use informer cache instead of active pod gets in HPA controller ([#68241](https://github.com/kubernetes/kubernetes/pull/68241), [@krzysztof-jastrzebski](https://github.com/krzysztof-jastrzebski))
* Support NodeShutdown taint for azure ([#68033](https://github.com/kubernetes/kubernetes/pull/68033), [@yastij](https://github.com/yastij))
* Registers volume topology information reported by a node-level Container Storage Interface (CSI) driver. This enables Kubernetes support of CSI topology mechanisms. ([#67684](https://github.com/kubernetes/kubernetes/pull/67684), [@verult](https://github.com/verult))
* Update default etcd server to 3.2.24 for kubernetes 1.12 ([#68318](https://github.com/kubernetes/kubernetes/pull/68318), [@timothysc](https://github.com/timothysc))
* External CAs can now be used for kubeadm with only a certificate, as long as all required certificates already exist. ([#68296](https://github.com/kubernetes/kubernetes/pull/68296), [@liztio](https://github.com/liztio))
* Bump addon-manager to v8.7 ([#68299](https://github.com/kubernetes/kubernetes/pull/68299), [@MrHohn](https://github.com/MrHohn))
    * - Support extra `--prune-whitelist` resources in kube-addon-manager.
    * - Update kubectl to v1.10.7.
* Let service controller retry creating load balancer when persistUpdate failed due to conflict. ([#68087](https://github.com/kubernetes/kubernetes/pull/68087), [@grayluck](https://github.com/grayluck))
* Kubelet now only sync iptables on Linux. ([#67690](https://github.com/kubernetes/kubernetes/pull/67690), [@feiskyer](https://github.com/feiskyer))
* CSI NodePublish call can optionally contain information about the pod that requested the CSI volume. ([#67945](https://github.com/kubernetes/kubernetes/pull/67945), [@jsafrane](https://github.com/jsafrane))
* [e2e] verifying LimitRange update is effective before creating new pod ([#68171](https://github.com/kubernetes/kubernetes/pull/68171), [@dixudx](https://github.com/dixudx))
* cluster/gce: generate consistent key sizes in config-default.sh using /dev/urandom instead of /dev/random   ([#67139](https://github.com/kubernetes/kubernetes/pull/67139), [@yogi-sagar](https://github.com/yogi-sagar))
* Add support for volume attach limits for CSI volumes ([#67731](https://github.com/kubernetes/kubernetes/pull/67731), [@gnufied](https://github.com/gnufied))
* CSI volume plugin does not need external attacher for non-attachable CSI volumes. ([#67955](https://github.com/kubernetes/kubernetes/pull/67955), [@jsafrane](https://github.com/jsafrane))
* KubeletPluginsWatcher feature graduates to beta. ([#68200](https://github.com/kubernetes/kubernetes/pull/68200), [@RenaudWasTaken](https://github.com/RenaudWasTaken))
* Update etcd client to 3.2.24 for latest release ([#68147](https://github.com/kubernetes/kubernetes/pull/68147), [@timothysc](https://github.com/timothysc))
* [fluentd-gcp-scaler addon] Bump fluentd-gcp-scaler to 0.4 to pick up security fixes. ([#67691](https://github.com/kubernetes/kubernetes/pull/67691), [@loburm](https://github.com/loburm))
    * [prometheus-to-sd addon] Bump prometheus-to-sd to 0.3.1 to pick up security fixes, bug fixes and new features.
    * [event-exporter addon] Bump event-exporter to 0.2.3 to pick up security fixes.
* Fixes issue where pod scheduling may fail when using local PVs and pod affinity and anti-affinity without the default StatefulSet OrderedReady pod management policy ([#67556](https://github.com/kubernetes/kubernetes/pull/67556), [@msau42](https://github.com/msau42))
* Kubelet only applies default hard evictions of nodefs.inodesFree on Linux ([#67709](https://github.com/kubernetes/kubernetes/pull/67709), [@feiskyer](https://github.com/feiskyer))
* Add kubelet stats for windows system container "pods" ([#66427](https://github.com/kubernetes/kubernetes/pull/66427), [@feiskyer](https://github.com/feiskyer))
* Add a TTL machenism to clean up Jobs after they finish. ([#66840](https://github.com/kubernetes/kubernetes/pull/66840), [@janetkuo](https://github.com/janetkuo))



# v1.12.0-beta.1

[Documentation](https://docs.k8s.io) & [Examples](https://releases.k8s.io/release-1.12/examples)

## Downloads for v1.12.0-beta.1


filename | sha256 hash
-------- | -----------
[kubernetes.tar.gz](https://dl.k8s.io/v1.12.0-beta.1/kubernetes.tar.gz) | `caa332b14a6ea9d24710e3b015a91b62c04cab14bed14c49077e08bd82b8f4c1`
[kubernetes-src.tar.gz](https://dl.k8s.io/v1.12.0-beta.1/kubernetes-src.tar.gz) | `821bdea3a52a348306fa8226bcfffa67b375cf1dd80e4be343ce0b38dd20a9a0`

### Client Binaries

filename | sha256 hash
-------- | -----------
[kubernetes-client-darwin-386.tar.gz](https://dl.k8s.io/v1.12.0-beta.1/kubernetes-client-darwin-386.tar.gz) | `58323c0a81afe53dd0dda1c6eb513caa4c82514fb6c7f0a327242e573ce80490`
[kubernetes-client-darwin-amd64.tar.gz](https://dl.k8s.io/v1.12.0-beta.1/kubernetes-client-darwin-amd64.tar.gz) | `28e9344ede16890ea7848c261e461ded89c3bb2dd5b08446da04b071b48f0b02`
[kubernetes-client-linux-386.tar.gz](https://dl.k8s.io/v1.12.0-beta.1/kubernetes-client-linux-386.tar.gz) | `a9eece5e0994d2ad5e07152d88787a8b5e9efcdf78983a5bafe3699e5274a9da`
[kubernetes-client-linux-amd64.tar.gz](https://dl.k8s.io/v1.12.0-beta.1/kubernetes-client-linux-amd64.tar.gz) | `9a67750cc4243335f0c2eb89db1c4b54b0a8af08c59e2041636d0a3e946546bf`
[kubernetes-client-linux-arm.tar.gz](https://dl.k8s.io/v1.12.0-beta.1/kubernetes-client-linux-arm.tar.gz) | `bbd2644f843917a3de517a53c90b327502b577fe533a9ad3da4fe6bc437c4a02`
[kubernetes-client-linux-arm64.tar.gz](https://dl.k8s.io/v1.12.0-beta.1/kubernetes-client-linux-arm64.tar.gz) | `630946f49ef18dd43c004d99dccd9ae76390281f54740d7335c042f6f006324b`
[kubernetes-client-linux-ppc64le.tar.gz](https://dl.k8s.io/v1.12.0-beta.1/kubernetes-client-linux-ppc64le.tar.gz) | `1d4e5cd83faf4cae8e16667576492fcd48a72f69e8fd89d599a8b555a41e90d6`
[kubernetes-client-linux-s390x.tar.gz](https://dl.k8s.io/v1.12.0-beta.1/kubernetes-client-linux-s390x.tar.gz) | `9cefdcf21a62075b5238fda8ef2db08f81b0541ebce0e67353af1dded9e53483`
[kubernetes-client-windows-386.tar.gz](https://dl.k8s.io/v1.12.0-beta.1/kubernetes-client-windows-386.tar.gz) | `8b0085606ff38bded362bbe4826b5c8ee5199a33d5cbbc1b9b58f1336648ad5b`
[kubernetes-client-windows-amd64.tar.gz](https://dl.k8s.io/v1.12.0-beta.1/kubernetes-client-windows-amd64.tar.gz) | `f44a3ec55dc7d926e681c33b5f7830c6d1cb165e24e349e426c1089b2d05a1df`

### Server Binaries

filename | sha256 hash
-------- | -----------
[kubernetes-server-linux-amd64.tar.gz](https://dl.k8s.io/v1.12.0-beta.1/kubernetes-server-linux-amd64.tar.gz) | `1bf7364aa168fc251768bc850d66fef1d93f324f0ec85f6dce74080627599b70`
[kubernetes-server-linux-arm.tar.gz](https://dl.k8s.io/v1.12.0-beta.1/kubernetes-server-linux-arm.tar.gz) | `dadc94fc0564cfa98add5287763bbe9c33bf8ba3eebad95fb2258c33fe8c5df3`
[kubernetes-server-linux-arm64.tar.gz](https://dl.k8s.io/v1.12.0-beta.1/kubernetes-server-linux-arm64.tar.gz) | `2e6c8a7810705594f191b33476bf4c8fca8cebb364f0855dfea577b01fca7b7e`
[kubernetes-server-linux-ppc64le.tar.gz](https://dl.k8s.io/v1.12.0-beta.1/kubernetes-server-linux-ppc64le.tar.gz) | `ced4a0a4e03639378eff0d3b8bfb832f5fb96be8df3e0befbdbd71373a323130`
[kubernetes-server-linux-s390x.tar.gz](https://dl.k8s.io/v1.12.0-beta.1/kubernetes-server-linux-s390x.tar.gz) | `7e1a3fac2115c15b5baa0db04c7f319fbaaca92aa4c4588ecf62fb19812465a8`

### Node Binaries

filename | sha256 hash
-------- | -----------
[kubernetes-node-linux-amd64.tar.gz](https://dl.k8s.io/v1.12.0-beta.1/kubernetes-node-linux-amd64.tar.gz) | `81d2e2f4cd3254dd345c1e921b12bff62eb96e7551336c44fb0da5407bf5fe5f`
[kubernetes-node-linux-arm.tar.gz](https://dl.k8s.io/v1.12.0-beta.1/kubernetes-node-linux-arm.tar.gz) | `b14734a20190aca2b2af9cee59549d285be4f0c38faf89c5308c94534110edc1`
[kubernetes-node-linux-arm64.tar.gz](https://dl.k8s.io/v1.12.0-beta.1/kubernetes-node-linux-arm64.tar.gz) | `ad0a81ecf6ef8346b7aa98a8d02a4f3853d0a5439d149a14b1ac2307b763b2ad`
[kubernetes-node-linux-ppc64le.tar.gz](https://dl.k8s.io/v1.12.0-beta.1/kubernetes-node-linux-ppc64le.tar.gz) | `8e6d72837fe19afd055786c8731bd555fe082e107195c956c6985e56a03d504f`
[kubernetes-node-linux-s390x.tar.gz](https://dl.k8s.io/v1.12.0-beta.1/kubernetes-node-linux-s390x.tar.gz) | `0fc7d55fb2750b29c0bbc36da050c8bf14508b1aa40e38e3b7f6cf311b464827`
[kubernetes-node-windows-amd64.tar.gz](https://dl.k8s.io/v1.12.0-beta.1/kubernetes-node-windows-amd64.tar.gz) | `09bf133156b9bc474d272bf16e765b143439959a1f007283c477e7999f2b4d6a`

## Changelog since v1.12.0-alpha.1

### Action Required

* Move volume dynamic provisioning scheduling to beta (ACTION REQUIRED: The DynamicProvisioningScheduling alpha feature gate has been removed. The VolumeScheduling beta feature gate is still required for this feature) ([#67432](https://github.com/kubernetes/kubernetes/pull/67432), [@lichuqiang](https://github.com/lichuqiang))

### Other notable changes

* Not split nodes when searching for nodes but doing it all at once. ([#67555](https://github.com/kubernetes/kubernetes/pull/67555), [@wgliang](https://github.com/wgliang))
* Deprecate kubectl run generators, except for run-pod/v1 ([#68132](https://github.com/kubernetes/kubernetes/pull/68132), [@soltysh](https://github.com/soltysh))
* Using the Horizontal Pod Autoscaler with metrics from Heapster is now deprecated. ([#68089](https://github.com/kubernetes/kubernetes/pull/68089), [@DirectXMan12](https://github.com/DirectXMan12))
* Support both directory and block device for local volume plugin FileSystem VolumeMode  ([#63011](https://github.com/kubernetes/kubernetes/pull/63011), [@NickrenREN](https://github.com/NickrenREN))
* Add CSI volume attributes for kubectl describe pv. ([#65074](https://github.com/kubernetes/kubernetes/pull/65074), [@wgliang](https://github.com/wgliang))
* `kubectl rollout status` now works for unlimited timeouts. ([#67817](https://github.com/kubernetes/kubernetes/pull/67817), [@tnozicka](https://github.com/tnozicka))
* Fix panic when processing Azure HTTP response. ([#68210](https://github.com/kubernetes/kubernetes/pull/68210), [@feiskyer](https://github.com/feiskyer))
* add mixed protocol support for azure load balancer ([#67986](https://github.com/kubernetes/kubernetes/pull/67986), [@andyzhangx](https://github.com/andyzhangx))
* Replace scale down forbidden window with scale down stabilization window. Rather than waiting a fixed period of time between scale downs HPA now scales down to the highest recommendation it during the scale down stabilization window. ([#68122](https://github.com/kubernetes/kubernetes/pull/68122), [@krzysztof-jastrzebski](https://github.com/krzysztof-jastrzebski))
* Adding validation to kube-scheduler at the API level ([#66799](https://github.com/kubernetes/kubernetes/pull/66799), [@noqcks](https://github.com/noqcks))
* Improve performance of Pod affinity/anti-affinity in the scheduler ([#67788](https://github.com/kubernetes/kubernetes/pull/67788), [@ahmad-diaa](https://github.com/ahmad-diaa))
* kubeadm: fix air-gapped support and also allow some kubeadm commands to work without an available networking interface ([#67397](https://github.com/kubernetes/kubernetes/pull/67397), [@neolit123](https://github.com/neolit123))
* Increase Horizontal Pod Autoscaler default update interval (30s -> 15s). It will improve HPA reaction time for metric changes. ([#68021](https://github.com/kubernetes/kubernetes/pull/68021), [@krzysztof-jastrzebski](https://github.com/krzysztof-jastrzebski))
* Increase scrape frequency of metrics-server to 30s ([#68127](https://github.com/kubernetes/kubernetes/pull/68127), [@serathius](https://github.com/serathius))
* Add new `--server-dry-run` flag to `kubectl apply` so that the request will be sent to the server with the dry-run flag (alpha), which means that changes won't be persisted. ([#68069](https://github.com/kubernetes/kubernetes/pull/68069), [@apelisse](https://github.com/apelisse))
* kubelet v1beta1 external ComponentConfig types are now available in the `k8s.io/kubelet` repo ([#67263](https://github.com/kubernetes/kubernetes/pull/67263), [@luxas](https://github.com/luxas))
* Adds a kubelet parameter and config option to change CFS quota period from the default 100ms to some other value between 1µs and 1s. This was done to improve response latencies for workloads running in clusters with guaranteed and burstable QoS classes.   ([#63437](https://github.com/kubernetes/kubernetes/pull/63437), [@szuecs](https://github.com/szuecs))
* Enable secure serving on port 10258 to cloud-controller-manager (configurable via `--secure-port`). Delegated authentication and authorization have to be configured like for aggregated API servers. ([#67069](https://github.com/kubernetes/kubernetes/pull/67069), [@sttts](https://github.com/sttts))
* Support extra `--prune-whitelist` resources in kube-addon-manager. ([#67743](https://github.com/kubernetes/kubernetes/pull/67743), [@Random-Liu](https://github.com/Random-Liu))
* Upon receiving a LIST request with expired continue token, the apiserver now returns a continue token together with the 410 "the from parameter is too old " error. If the client does not care about getting a list from a consistent snapshot, the client can use this token to continue listing from the next key, but the returned chunk will be from the latest snapshot. ([#67284](https://github.com/kubernetes/kubernetes/pull/67284), [@caesarxuchao](https://github.com/caesarxuchao))
* Role, ClusterRole and their bindings for cloud-provider is put under system namespace. Their addonmanager mode switches to EnsureExists. ([#67224](https://github.com/kubernetes/kubernetes/pull/67224), [@grayluck](https://github.com/grayluck))
* Mount propagation has promoted to GA. The `MountPropagation` feature gate is deprecated and will be removed in 1.13. ([#67255](https://github.com/kubernetes/kubernetes/pull/67255), [@bertinatto](https://github.com/bertinatto))
* Introduce CSI Cluster Registration mechanism to ease CSI plugin discovery and allow CSI drivers to customize Kubernetes' interaction with them. ([#67803](https://github.com/kubernetes/kubernetes/pull/67803), [@saad-ali](https://github.com/saad-ali))
* Adds the commands `kubeadm alpha phases renew <cert-name>` ([#67910](https://github.com/kubernetes/kubernetes/pull/67910), [@liztio](https://github.com/liztio))
* ProcMount added to SecurityContext and AllowedProcMounts added to PodSecurityPolicy to allow paths in the container's /proc to not be masked. ([#64283](https://github.com/kubernetes/kubernetes/pull/64283), [@jessfraz](https://github.com/jessfraz))
* support cross resource group for azure file ([#68117](https://github.com/kubernetes/kubernetes/pull/68117), [@andyzhangx](https://github.com/andyzhangx))
* Port 31337 will be used by fluentd ([#68051](https://github.com/kubernetes/kubernetes/pull/68051), [@Szetty](https://github.com/Szetty))
* Improve CPU sample sanitization in HPA by taking metric's freshness into account. ([#68068](https://github.com/kubernetes/kubernetes/pull/68068), [@krzysztof-jastrzebski](https://github.com/krzysztof-jastrzebski))
* CoreDNS is now v1.2.2 for Kubernetes 1.12 ([#68076](https://github.com/kubernetes/kubernetes/pull/68076), [@rajansandeep](https://github.com/rajansandeep))
* Enable secure serving on port 10257 to kube-controller-manager (configurable via `--secure-port`). Delegated authentication and authorization have to be configured like for aggregated API servers. ([#64149](https://github.com/kubernetes/kubernetes/pull/64149), [@sttts](https://github.com/sttts))
* Update metrics-server to v0.3.0. ([#68077](https://github.com/kubernetes/kubernetes/pull/68077), [@DirectXMan12](https://github.com/DirectXMan12))
* TokenRequest and TokenRequestProjection are now beta features. To enable these feature, the API server needs to be started with the following flags: ([#67349](https://github.com/kubernetes/kubernetes/pull/67349), [@mikedanese](https://github.com/mikedanese))
        * --service-account-issuer
        * --service-account-signing-key-file
        * --service-account-api-audiences
* Don't let aggregated apiservers fail to launch if the external-apiserver-authentication configmap is not found in the cluster. ([#67836](https://github.com/kubernetes/kubernetes/pull/67836), [@sttts](https://github.com/sttts))
* Promote AdvancedAuditing to GA, replacing the previous (legacy) audit logging mechanisms. ([#65862](https://github.com/kubernetes/kubernetes/pull/65862), [@loburm](https://github.com/loburm))
* Azure cloud provider now supports unmanaged nodes (such as on-prem) that are labeled with `kubernetes.azure.com/managed=false` and `alpha.service-controller.kubernetes.io/exclude-balancer=true` ([#67984](https://github.com/kubernetes/kubernetes/pull/67984), [@feiskyer](https://github.com/feiskyer))
* `kubectl get apiservice` now shows the target service and whether the service is available ([#67747](https://github.com/kubernetes/kubernetes/pull/67747), [@smarterclayton](https://github.com/smarterclayton))
* Openstack supports now node shutdown taint. Taint is added when instance is shutdown in openstack. ([#67982](https://github.com/kubernetes/kubernetes/pull/67982), [@zetaab](https://github.com/zetaab))
* Return apiserver panics as 500 errors instead terminating the apiserver process. ([#68001](https://github.com/kubernetes/kubernetes/pull/68001), [@sttts](https://github.com/sttts))
* Fix VMWare VM freezing bug by reverting [#51066](https://github.com/kubernetes/kubernetes/pull/51066) ([#67825](https://github.com/kubernetes/kubernetes/pull/67825), [@nikopen](https://github.com/nikopen))
* Make CoreDNS be the default DNS server in kube-up (instead of kube-dns formerly).  ([#67569](https://github.com/kubernetes/kubernetes/pull/67569), [@fturib](https://github.com/fturib))
    * It is still possible to deploy kube-dns by setting CLUSTER_DNS_CORE_DNS=false.
* Added support to restore a volume from a volume snapshot data source.  ([#67087](https://github.com/kubernetes/kubernetes/pull/67087), [@xing-yang](https://github.com/xing-yang))
* fixes the errors/warnings in fluentd configuration ([#67947](https://github.com/kubernetes/kubernetes/pull/67947), [@saravanan30erd](https://github.com/saravanan30erd))
* Stop counting soft-deleted pods for scaling purposes in HPA controller to avoid soft-deleted pods incorrectly affecting scale up replica count calculation. ([#67067](https://github.com/kubernetes/kubernetes/pull/67067), [@moonek](https://github.com/moonek))
* delegated authn/z: optionally opt-out of mandatory authn/authz kubeconfig ([#67545](https://github.com/kubernetes/kubernetes/pull/67545), [@sttts](https://github.com/sttts))
* kubeadm: Control plane images (etcd, kube-apiserver, kube-proxy, etc.) don't use arch suffixes. Arch suffixes are kept for kube-dns only. ([#66960](https://github.com/kubernetes/kubernetes/pull/66960), [@rosti](https://github.com/rosti))
* Adds sample-cli-plugin staging repository ([#67938](https://github.com/kubernetes/kubernetes/pull/67938), [@soltysh](https://github.com/soltysh))
* adjusted http/2 buffer sizes for apiservers to prevent starvation issues between concurrent streams ([#67902](https://github.com/kubernetes/kubernetes/pull/67902), [@liggitt](https://github.com/liggitt))
* SCTP is now supported as additional protocol (alpha) alongside TCP and UDP in Pod, Service, Endpoint, and NetworkPolicy.   ([#64973](https://github.com/kubernetes/kubernetes/pull/64973), [@janosi](https://github.com/janosi))
* Always create configmaps/extensions-apiserver-authentication from kube-apiserver. ([#67694](https://github.com/kubernetes/kubernetes/pull/67694), [@sttts](https://github.com/sttts))
* kube-proxy v1beta1 external ComponentConfig types are now available in the `k8s.io/kube-proxy` repo ([#67688](https://github.com/kubernetes/kubernetes/pull/67688), [@Lion-Wei](https://github.com/Lion-Wei))
* Apply unreachable taint to a node when it lost network connection. ([#67734](https://github.com/kubernetes/kubernetes/pull/67734), [@Huang-Wei](https://github.com/Huang-Wei))
* Allow ImageReview backend to return annotations to be added to the created pod. ([#64597](https://github.com/kubernetes/kubernetes/pull/64597), [@wteiken](https://github.com/wteiken))
* Bump ip-masq-agent to v2.1.1 ([#67916](https://github.com/kubernetes/kubernetes/pull/67916), [@MrHohn](https://github.com/MrHohn))
    * - Update debian-iptables image for CVEs.
    * - Change chain name to IP-MASQ to be compatible with the
    * pre-injected masquerade rules.
* AllowedTopologies field inside StorageClass is now validated against set and map semantics. Specifically, there cannot be duplicate TopologySelectorTerms, MatchLabelExpressions keys, and TopologySelectorLabelRequirement Values. ([#66843](https://github.com/kubernetes/kubernetes/pull/66843), [@verult](https://github.com/verult))
* Introduces autoscaling/v2beta2 and custom_metrics/v1beta2, which implement metric selectors for Object and Pods metrics, as well as allowing AverageValue targets on Objects, similar to External metrics. ([#64097](https://github.com/kubernetes/kubernetes/pull/64097), [@damemi](https://github.com/damemi))
* The cloudstack cloud provider now reports a `Hostname` address type for nodes based on the `local-hostname` metadata key. ([#67719](https://github.com/kubernetes/kubernetes/pull/67719), [@liggitt](https://github.com/liggitt))
* kubeadm: --cri-socket now defaults to tcp://localhost:2375 when running on Windows ([#67447](https://github.com/kubernetes/kubernetes/pull/67447), [@benmoss](https://github.com/benmoss))
* kubeadm: The kubeadm configuration now support definition of more than one control plane instances with their own APIEndpoint. The APIEndpoint for the "bootstrap" control plane instance should be defined using `InitConfiguration.APIEndpoint`, while the APIEndpoints for additional control plane instances should be added using `JoinConfiguration.APIEndpoint`.   ([#67832](https://github.com/kubernetes/kubernetes/pull/67832), [@fabriziopandini](https://github.com/fabriziopandini))
* Enable dynamic azure disk volume limits ([#67772](https://github.com/kubernetes/kubernetes/pull/67772), [@andyzhangx](https://github.com/andyzhangx))
* kubelet: Users can now enable the alpha NodeLease feature gate to have the Kubelet create and periodically renew a Lease in the kube-node-lease namespace. The lease duration defaults to 40s, and can be configured via the kubelet.config.k8s.io/v1beta1.KubeletConfiguration's NodeLeaseDurationSeconds field. ([#66257](https://github.com/kubernetes/kubernetes/pull/66257), [@mtaufen](https://github.com/mtaufen))
* latent controller caches no longer cause repeating deletion messages for deleted pods ([#67826](https://github.com/kubernetes/kubernetes/pull/67826), [@deads2k](https://github.com/deads2k))
* API paging is now enabled for custom resource definitions, custom resources and APIService objects ([#67861](https://github.com/kubernetes/kubernetes/pull/67861), [@liggitt](https://github.com/liggitt))
* kubeadm: ControlPlaneEndpoint was moved from the API config struct to ClusterConfiguration ([#67830](https://github.com/kubernetes/kubernetes/pull/67830), [@fabriziopandini](https://github.com/fabriziopandini))
* kubeadm - feature-gates HighAvailability, SelfHosting, CertsInSecrets are now deprecated and can't be used anymore for new clusters. Update of cluster using above feature-gates flag is not supported ([#67786](https://github.com/kubernetes/kubernetes/pull/67786), [@fabriziopandini](https://github.com/fabriziopandini))
* Replace scale up forbidden window with disregarding CPU samples collected when pod was initializing. ([#67252](https://github.com/kubernetes/kubernetes/pull/67252), [@jbartosik](https://github.com/jbartosik))
* Moving KubeSchedulerConfiguration from ComponentConfig API types to staging repos ([#66916](https://github.com/kubernetes/kubernetes/pull/66916), [@dixudx](https://github.com/dixudx))
* Improved error message when checking the rollout status of StatefulSet with OnDelete strategy type ([#66983](https://github.com/kubernetes/kubernetes/pull/66983), [@mortent](https://github.com/mortent))
* RuntimeClass is a new API resource for defining different classes of runtimes that may be used to run containers in the cluster. Pods can select a RunitmeClass to use via the RuntimeClassName field. This feature is in alpha, and the RuntimeClass feature gate must be enabled in order to use it. ([#67737](https://github.com/kubernetes/kubernetes/pull/67737), [@tallclair](https://github.com/tallclair))
* Remove rescheduler since scheduling DS pods by default scheduler is moving to beta. ([#67687](https://github.com/kubernetes/kubernetes/pull/67687), [@Lion-Wei](https://github.com/Lion-Wei))
* Turn on PodReadinessGate by default ([#67406](https://github.com/kubernetes/kubernetes/pull/67406), [@freehan](https://github.com/freehan))
* Speed up kubelet start time by executing an immediate runtime and node status update when the Kubelet sees that it has a CIDR. ([#67031](https://github.com/kubernetes/kubernetes/pull/67031), [@krzysztof-jastrzebski](https://github.com/krzysztof-jastrzebski))
* The OpenStack cloud provider now reports a `Hostname` address type for nodes ([#67748](https://github.com/kubernetes/kubernetes/pull/67748), [@FengyunPan2](https://github.com/FengyunPan2))
* The aws cloud provider now reports a `Hostname` address type for nodes based on the `local-hostname` metadata key. ([#67715](https://github.com/kubernetes/kubernetes/pull/67715), [@liggitt](https://github.com/liggitt))
* Azure cloud provider now supports cross resource group nodes that are labeled with `kubernetes.azure.com/resource-group=<rg-name>` and `alpha.service-controller.kubernetes.io/exclude-balancer=true` ([#67604](https://github.com/kubernetes/kubernetes/pull/67604), [@feiskyer](https://github.com/feiskyer))
* Reduce API calls for Azure instance metadata. ([#67478](https://github.com/kubernetes/kubernetes/pull/67478), [@feiskyer](https://github.com/feiskyer))
* `kubectl create secret tls` can now read certificate and key files from process substitution arguments ([#67713](https://github.com/kubernetes/kubernetes/pull/67713), [@liggitt](https://github.com/liggitt))
* change default value of kind for azure disk ([#67483](https://github.com/kubernetes/kubernetes/pull/67483), [@andyzhangx](https://github.com/andyzhangx))
* To address the possibility dry-run requests overwhelming admission webhooks that rely on side effects and a reconciliation mechanism, a new field is being added to admissionregistration.k8s.io/v1beta1.ValidatingWebhookConfiguration and admissionregistration.k8s.io/v1beta1.MutatingWebhookConfiguration so that webhooks can explicitly register as having dry-run support. If a dry-run request is made on a resource that triggers a non dry-run supporting webhook, the request will be completely rejected, with "400: Bad Request". Additionally, a new field is being added to the admission.k8s.io/v1beta1.AdmissionReview API object, exposing to webhooks whether or not the request being reviewed is a dry-run. ([#66936](https://github.com/kubernetes/kubernetes/pull/66936), [@jennybuckley](https://github.com/jennybuckley))
* Kubeadm ha upgrade ([#66973](https://github.com/kubernetes/kubernetes/pull/66973), [@fabriziopandini](https://github.com/fabriziopandini))
* kubeadm: InitConfiguration now consists of two structs: InitConfiguration and ClusterConfiguration ([#67441](https://github.com/kubernetes/kubernetes/pull/67441), [@rosti](https://github.com/rosti))
* Updated Cluster Autoscaler version to 1.3.2-beta.2. Release notes: https://github.com/kubernetes/autoscaler/releases/tag/cluster-autoscaler-1.3.2-beta.2 ([#67697](https://github.com/kubernetes/kubernetes/pull/67697), [@aleksandra-malinowska](https://github.com/aleksandra-malinowska))
* cpumanager: rollback state if updateContainerCPUSet failed ([#67430](https://github.com/kubernetes/kubernetes/pull/67430), [@choury](https://github.com/choury))
* [CRI] Adds a "runtime_handler" field to RunPodSandboxRequest, for selecting the runtime configuration to run the sandbox with (alpha feature). ([#67518](https://github.com/kubernetes/kubernetes/pull/67518), [@tallclair](https://github.com/tallclair))
* Create cli-runtime staging repository ([#67658](https://github.com/kubernetes/kubernetes/pull/67658), [@soltysh](https://github.com/soltysh))
* Headless Services with no ports defined will now create Endpoints correctly, and appear in DNS. ([#67622](https://github.com/kubernetes/kubernetes/pull/67622), [@thockin](https://github.com/thockin))
* Kubernetes juju charms will now use CSI for ceph. ([#66523](https://github.com/kubernetes/kubernetes/pull/66523), [@hyperbolic2346](https://github.com/hyperbolic2346))
* kubeadm:  Fix panic when node annotation is nil ([#67648](https://github.com/kubernetes/kubernetes/pull/67648), [@xlgao-zju](https://github.com/xlgao-zju))
* Prevent `resourceVersion` updates for custom resources on no-op writes. ([#67562](https://github.com/kubernetes/kubernetes/pull/67562), [@nikhita](https://github.com/nikhita))
* Fail container start if its requested device plugin resource hasn't registered after Kubelet restart. ([#67145](https://github.com/kubernetes/kubernetes/pull/67145), [@jiayingz](https://github.com/jiayingz))
* Use sync.map to scale ecache better ([#66862](https://github.com/kubernetes/kubernetes/pull/66862), [@resouer](https://github.com/resouer))
* DaemonSet: Fix bug- daemonset didn't create pod after node have enough resource ([#67337](https://github.com/kubernetes/kubernetes/pull/67337), [@linyouchong](https://github.com/linyouchong))
* updates kibana to 6.3.2  ([#67582](https://github.com/kubernetes/kubernetes/pull/67582), [@monotek](https://github.com/monotek))
* fixes json logging in fluentd-elasticsearch image by downgrading fluent-plugin-kubernetes_metadata_filter plugin to version 2.0.0 ([#67544](https://github.com/kubernetes/kubernetes/pull/67544), [@monotek](https://github.com/monotek))
* add --dns-loop-detect option to dnsmasq run by kube-dns ([#67302](https://github.com/kubernetes/kubernetes/pull/67302), [@dixudx](https://github.com/dixudx))
* Switched certificate data replacement from "REDACTED" to "DATA+OMITTED" ([#66023](https://github.com/kubernetes/kubernetes/pull/66023), [@ibrasho](https://github.com/ibrasho))
* improve performance of anti-affinity predicate of default scheduler. ([#66948](https://github.com/kubernetes/kubernetes/pull/66948), [@mohamed-mehany](https://github.com/mohamed-mehany))
* Fixed a bug that was blocking extensible error handling when serializing API responses error out. Previously, serialization failures always resulted in the status code of the original response being returned. Now, the following behavior occurs: ([#67041](https://github.com/kubernetes/kubernetes/pull/67041), [@tristanburgess](https://github.com/tristanburgess))
    *    - If the serialization type is application/vnd.kubernetes.protobuf, and protobuf marshaling is not implemented for the requested API resource type, a '406 Not Acceptable is returned'.
    *    - If the serialization type is 'application/json':
    *         - If serialization fails, and the original status code was an failure (e.g. 4xx or 5xx), the original status code will be returned.
    *         - If serialization fails, and the original status code was not a failure (e.g. 2xx), the status code of the serialization failure will be returned. By default, this is '500 Internal Server Error', because JSON serialization is our default, and not supposed to be implemented on a type-by-type basis.
* Add a feature to the scheduler to score fewer than all nodes in every scheduling cycle. This can improve performance of the scheduler in large clusters. ([#66733](https://github.com/kubernetes/kubernetes/pull/66733), [@bsalamat](https://github.com/bsalamat))
* kube-controller-manager can now start the quota controller when discovery results can only be partially determined. ([#67433](https://github.com/kubernetes/kubernetes/pull/67433), [@deads2k](https://github.com/deads2k))
* The plugin mechanism functionality now closely follows the git plugin design ([#66876](https://github.com/kubernetes/kubernetes/pull/66876), [@juanvallejo](https://github.com/juanvallejo))
* GCE: decrease cpu requests on master node, to allow more components to fit on one core machine. ([#67504](https://github.com/kubernetes/kubernetes/pull/67504), [@loburm](https://github.com/loburm))
* PVC may not be synced to controller local cache in time if PV is bound by external PV binder (e.g. kube-scheduler), double check if PVC is not found to prevent reclaiming PV wrongly. ([#67062](https://github.com/kubernetes/kubernetes/pull/67062), [@cofyc](https://github.com/cofyc))
* add more storage account sku support for azure disk ([#67528](https://github.com/kubernetes/kubernetes/pull/67528), [@andyzhangx](https://github.com/andyzhangx))
* updates es-image to elasticsearch 6.3.2 ([#67484](https://github.com/kubernetes/kubernetes/pull/67484), [@monotek](https://github.com/monotek))
* Bump GLBC version to 1.2.3 ([#66793](https://github.com/kubernetes/kubernetes/pull/66793), [@freehan](https://github.com/freehan))
* kube-apiserver: fixes error creating system priority classes when starting multiple apiservers simultaneously ([#67372](https://github.com/kubernetes/kubernetes/pull/67372), [@tanshanshan](https://github.com/tanshanshan))
* kubectl patch now respects --local ([#67399](https://github.com/kubernetes/kubernetes/pull/67399), [@deads2k](https://github.com/deads2k))
* Defaults for file audit logging backend in batch mode changed: ([#67223](https://github.com/kubernetes/kubernetes/pull/67223), [@tallclair](https://github.com/tallclair))
    * - Logs are written 1 at a time (no batching)
    * - Only a single writer process (lock contention)
* Forget rate limit when CRD establish controller successfully updated CRD condition ([#67370](https://github.com/kubernetes/kubernetes/pull/67370), [@yue9944882](https://github.com/yue9944882))
* updates fluentd in fluentd-elasticsearch to version 1.2.4 ([#67434](https://github.com/kubernetes/kubernetes/pull/67434), [@monotek](https://github.com/monotek))
        * also updates activesupport, fluent-plugin-elasticsearch & oj gems
* The dockershim now sets the "bandwidth" and "ipRanges" CNI capabilities (dynamic parameters). Plugin authors and administrators can now take advantage of this by updating their CNI configuration file. For more information, see the [CNI docs](https://github.com/containernetworking/cni/blob/master/CONVENTIONS.md#dynamic-plugin-specific-fields-capabilities--runtime-configuration) ([#64445](https://github.com/kubernetes/kubernetes/pull/64445), [@squeed](https://github.com/squeed))
* Expose `/debug/flags/v` to allow kubelet dynamically set glog logging level.  If want to change glog level to 3, you only have to send a PUT request like `curl -X PUT http://127.0.0.1:8080/debug/flags/v -d "3"`. ([#64601](https://github.com/kubernetes/kubernetes/pull/64601), [@hzxuzhonghu](https://github.com/hzxuzhonghu))
* Fix an issue that pods using hostNetwork keep increasing. ([#67456](https://github.com/kubernetes/kubernetes/pull/67456), [@Huang-Wei](https://github.com/Huang-Wei))
* DaemonSet controller is now using backoff algorithm to avoid hot loops fighting with kubelet on pod recreation when a particular DaemonSet is misconfigured. ([#65309](https://github.com/kubernetes/kubernetes/pull/65309), [@tnozicka](https://github.com/tnozicka))
* Add node affinity for Azure unzoned managed disks ([#67229](https://github.com/kubernetes/kubernetes/pull/67229), [@feiskyer](https://github.com/feiskyer))
* Attacher/Detacher refactor for local storage ([#66884](https://github.com/kubernetes/kubernetes/pull/66884), [@NickrenREN](https://github.com/NickrenREN))
* Update debian-iptables and hyperkube-base images to include CVE fixes. ([#67365](https://github.com/kubernetes/kubernetes/pull/67365), [@ixdy](https://github.com/ixdy))
* Fix an issue where filesystems are not unmounted when a backend is not reachable and returns EIO. ([#67097](https://github.com/kubernetes/kubernetes/pull/67097), [@chakri-nelluri](https://github.com/chakri-nelluri))
* Update Cluster Autoscaler version to 1.3.2-beta.1. Release notes: https://github.com/kubernetes/autoscaler/releases/tag/cluster-autoscaler-1.3.2-beta.1 ([#67396](https://github.com/kubernetes/kubernetes/pull/67396), [@aleksandra-malinowska](https://github.com/aleksandra-malinowska))
* Remove unused binary and container image for kube-aggregator. The functionality is already integrated into the kube-apiserver. ([#67157](https://github.com/kubernetes/kubernetes/pull/67157), [@dims](https://github.com/dims))
* Avoid creating new controller revisions for statefulsets when cache is stale ([#67039](https://github.com/kubernetes/kubernetes/pull/67039), [@mortent](https://github.com/mortent))
* Revert [#63905](https://github.com/kubernetes/kubernetes/pull/63905): Setup dns servers and search domains for Windows Pods. DNS for Windows containers will be set by CNI plugins. ([#66587](https://github.com/kubernetes/kubernetes/pull/66587), [@feiskyer](https://github.com/feiskyer))
* attachdetach controller attaches volumes immediately when Pod's PVCs are bound ([#66863](https://github.com/kubernetes/kubernetes/pull/66863), [@cofyc](https://github.com/cofyc))
* The check for unsupported plugins during volume resize has been moved from the admission controller to the two controllers that handle volume resize. ([#66780](https://github.com/kubernetes/kubernetes/pull/66780), [@kangarlou](https://github.com/kangarlou))
* Fix kubelet to not leak goroutines/intofiy watchers on an inactive connection if it's closed ([#67285](https://github.com/kubernetes/kubernetes/pull/67285), [@yujuhong](https://github.com/yujuhong))
* fix azure disk create failure due to sdk upgrade ([#67236](https://github.com/kubernetes/kubernetes/pull/67236), [@andyzhangx](https://github.com/andyzhangx))
* Kubeadm join --control-plane main workflow ([#66873](https://github.com/kubernetes/kubernetes/pull/66873), [@fabriziopandini](https://github.com/fabriziopandini))
* Dynamic provisions that create iSCSI PVs can ensure that multipath is used by specifying 2 or more target portals in the PV, which will cause kubelet to wait up to 10 seconds for the multipath device. PVs with just one portal continue to work as before, with kubelet not waiting for the multipath device and just using the first disk it finds. ([#67140](https://github.com/kubernetes/kubernetes/pull/67140), [@bswartz](https://github.com/bswartz))
* kubectl: recreating resources for immutable fields when force is applied ([#66602](https://github.com/kubernetes/kubernetes/pull/66602), [@dixudx](https://github.com/dixudx))
* Remove deprecated --interactive flag from kubectl logs. ([#65420](https://github.com/kubernetes/kubernetes/pull/65420), [@jsoref](https://github.com/jsoref))
* kubeadm uses audit policy v1 instead of v1beta1 ([#67176](https://github.com/kubernetes/kubernetes/pull/67176), [@charrywanganthony](https://github.com/charrywanganthony))
* kubeadm: make sure pre-pulled kube-proxy image and the one specified in its daemon set manifest are the same ([#67131](https://github.com/kubernetes/kubernetes/pull/67131), [@rosti](https://github.com/rosti))
* Graduate Resource Quota ScopeSelectors to beta, and enable it by default. ([#67077](https://github.com/kubernetes/kubernetes/pull/67077), [@vikaschoudhary16](https://github.com/vikaschoudhary16))
* Decrease the amount of time it takes to modify kubeconfig files with large amounts of contexts ([#67093](https://github.com/kubernetes/kubernetes/pull/67093), [@juanvallejo](https://github.com/juanvallejo))
* Fixes issue when updating a DaemonSet causes a hash collision. ([#66476](https://github.com/kubernetes/kubernetes/pull/66476), [@mortent](https://github.com/mortent))
* fix cluster-info dump error ([#66652](https://github.com/kubernetes/kubernetes/pull/66652), [@charrywanganthony](https://github.com/charrywanganthony))
* The PodShareProcessNamespace feature to configure PID namespace sharing within a pod has been promoted to beta. ([#66507](https://github.com/kubernetes/kubernetes/pull/66507), [@verb](https://github.com/verb))
* `kubectl create {clusterrole,role}`'s `--resources` flag supports asterisk to specify all resources. ([#62945](https://github.com/kubernetes/kubernetes/pull/62945), [@nak3](https://github.com/nak3))
* Bump up version number of debian-base, debian-hyperkube-base and debian-iptables.  ([#67026](https://github.com/kubernetes/kubernetes/pull/67026), [@satyasm](https://github.com/satyasm))
    * Also updates dependencies of users of debian-base. 
    * debian-base version 0.3.1 is already available.
* DynamicProvisioningScheduling and VolumeScheduling is now supported for Azure managed disks. Feature gates DynamicProvisioningScheduling and VolumeScheduling should be enabled before using this feature. ([#67121](https://github.com/kubernetes/kubernetes/pull/67121), [@feiskyer](https://github.com/feiskyer))
* kube-apiserver now includes all registered API groups in discovery, including registered extension API group/versions for unavailable extension API servers. ([#66932](https://github.com/kubernetes/kubernetes/pull/66932), [@nilebox](https://github.com/nilebox))
* Allows extension API server to dynamically discover the requestheader CA certificate when the core API server doesn't use certificate based authentication for it's clients ([#66394](https://github.com/kubernetes/kubernetes/pull/66394), [@rtripat](https://github.com/rtripat))
* audit.k8s.io api group is upgraded from v1beta1 to v1. ([#65891](https://github.com/kubernetes/kubernetes/pull/65891), [@CaoShuFeng](https://github.com/CaoShuFeng))
    * Deprecated element metav1.ObjectMeta and Timestamp are removed from audit Events in v1 version.
    * Default value of option --audit-webhook-version and --audit-log-version will be changed from `audit.k8s.io/v1beta1` to `audit.k8s.io/v1` in release 1.13
* scope AWS LoadBalancer security group ICMP rules to spec.loadBalancerSourceRanges ([#63572](https://github.com/kubernetes/kubernetes/pull/63572), [@haz-mat](https://github.com/haz-mat))
* Add NoSchedule/NoExecute tolerations to ip-masq-agent, ensuring it to be scheduled in all nodes except master. ([#66260](https://github.com/kubernetes/kubernetes/pull/66260), [@tanshanshan](https://github.com/tanshanshan))
* The flag `--skip-preflight-checks` of kubeadm has been removed. Please use `--ignore-preflight-errors` instead. ([#62727](https://github.com/kubernetes/kubernetes/pull/62727), [@xiangpengzhao](https://github.com/xiangpengzhao))
* The watch API endpoints prefixed with `/watch` are deprecated and will be removed in a future release. These standard method for watching resources (supported since v1.0) is to use the list API endpoints with a `?watch=true` parameter. All client-go clients have used the parameter method since v1.6.0. ([#65147](https://github.com/kubernetes/kubernetes/pull/65147), [@liggitt](https://github.com/liggitt))
* Bump Heapster to v1.6.0-beta.1 ([#67074](https://github.com/kubernetes/kubernetes/pull/67074), [@kawych](https://github.com/kawych))
* kube-apiserver: setting a `dryRun` query parameter on a CONNECT request will now cause the request to be rejected, consistent with behavior of other mutating API requests. Examples of CONNECT APIs are the `nodes/proxy`, `services/proxy`, `pods/proxy`, `pods/exec`, and `pods/attach` subresources. Note that this prevents sending a `dryRun` parameter to backends via `{nodes,services,pods}/proxy` subresources. ([#66083](https://github.com/kubernetes/kubernetes/pull/66083), [@jennybuckley](https://github.com/jennybuckley))
* In clusters where the DryRun feature is enabled, dry-run requests will go through the normal admission chain. Because of this, ImagePolicyWebhook authors should especially make sure that their webhooks do not rely on side effects. ([#66391](https://github.com/kubernetes/kubernetes/pull/66391), [@jennybuckley](https://github.com/jennybuckley))
* Metadata Agent Improvements ([#66485](https://github.com/kubernetes/kubernetes/pull/66485), [@bmoyles0117](https://github.com/bmoyles0117))
    * Bump metadata agent version to 0.2-0.0.21-1.
    * Expand the metadata agent's access to all API groups.
    * Remove metadata agent config maps in favor of command line flags.
    * Update the metadata agent's liveness probe to a new /healthz handler.
    * Logging Agent Improvements
    * Bump logging agent version to 0.2-1.5.33-1-k8s-1.
    * Appropriately set log severity for k8s_container.
    * Fix detect exceptions plugin to analyze message field instead of log field.
    * Fix detect exceptions plugin to analyze streams based on local resource id.
    * Disable the metadata agent for monitored resource construction in logging.
    * Disable timestamp adjustment in logs to optimize performance.
    * Reduce logging agent buffer chunk limit to 512k to optimize performance.
* kubectl: the wait command now prints an error message and exits with the code 1, if there is no resources matching selectors ([#66692](https://github.com/kubernetes/kubernetes/pull/66692), [@m1kola](https://github.com/m1kola))
* Quota admission configuration api graduated to v1beta1 ([#66156](https://github.com/kubernetes/kubernetes/pull/66156), [@vikaschoudhary16](https://github.com/vikaschoudhary16))
* Unit tests for scopes and scope selectors in the quota spec ([#66351](https://github.com/kubernetes/kubernetes/pull/66351), [@vikaschoudhary16](https://github.com/vikaschoudhary16))
* Print kube-apiserver --help flag help in sections. ([#64517](https://github.com/kubernetes/kubernetes/pull/64517), [@sttts](https://github.com/sttts))
* Azure managed disks now support availability zones and new parameters `zoned`, `zone` and `zones` are added for AzureDisk storage class. ([#66553](https://github.com/kubernetes/kubernetes/pull/66553), [@feiskyer](https://github.com/feiskyer))
* nodes: improve handling of erroneous host names ([#64815](https://github.com/kubernetes/kubernetes/pull/64815), [@dixudx](https://github.com/dixudx))
* remove deprecated shorthand flag `-c` from `kubectl version (--client)` ([#66817](https://github.com/kubernetes/kubernetes/pull/66817), [@charrywanganthony](https://github.com/charrywanganthony))
* Added etcd_object_count metrics for CustomResources. ([#65983](https://github.com/kubernetes/kubernetes/pull/65983), [@sttts](https://github.com/sttts))
* Handle newlines for `command`, `args`, `env`, and `annotations` in `kubectl describe` wrapping ([#66841](https://github.com/kubernetes/kubernetes/pull/66841), [@smarterclayton](https://github.com/smarterclayton))
* Fix pod launch by kubelet when --cgroups-per-qos=false and --cgroup-driver="systemd" ([#66617](https://github.com/kubernetes/kubernetes/pull/66617), [@pravisankar](https://github.com/pravisankar))
* kubelet: fix nil pointer dereference while enforce-node-allocatable flag is not config properly ([#66190](https://github.com/kubernetes/kubernetes/pull/66190), [@linyouchong](https://github.com/linyouchong))
* Fix a bug on GCE that /etc/crictl.yaml is not generated when crictl is preloaded. ([#66877](https://github.com/kubernetes/kubernetes/pull/66877), [@Random-Liu](https://github.com/Random-Liu))
* This fix prevents a GCE PD volume from being mounted if the udev device link is stale and tries to correct the link. ([#66832](https://github.com/kubernetes/kubernetes/pull/66832), [@msau42](https://github.com/msau42))



# v1.12.0-alpha.1

[Documentation](https://docs.k8s.io)

## Downloads for v1.12.0-alpha.1


filename | sha256 hash
-------- | -----------
[kubernetes.tar.gz](https://dl.k8s.io/v1.12.0-alpha.1/kubernetes.tar.gz) | `603345769f5e2306e5c22db928aa1cbedc6af63f387ab7a8818cb0111292133f`
[kubernetes-src.tar.gz](https://dl.k8s.io/v1.12.0-alpha.1/kubernetes-src.tar.gz) | `f8fb4610cee20195381e54bfd163fbaeae228d68986817b685948b8957f324d0`

### Client Binaries

filename | sha256 hash
-------- | -----------
[kubernetes-client-darwin-386.tar.gz](https://dl.k8s.io/v1.12.0-alpha.1/kubernetes-client-darwin-386.tar.gz) | `e081c275601bcaa45d906a976d35902256f836bb60caa738a2fd8719ff3e1048`
[kubernetes-client-darwin-amd64.tar.gz](https://dl.k8s.io/v1.12.0-alpha.1/kubernetes-client-darwin-amd64.tar.gz) | `2dd222a267ac247dce4dfc52aff313f20c427b4351f7410aadebe8569ede3139`
[kubernetes-client-linux-386.tar.gz](https://dl.k8s.io/v1.12.0-alpha.1/kubernetes-client-linux-386.tar.gz) | `46b16d6b0429163da67b06242772c3c6c5ab9da6deda5306e63d21be04b4811d`
[kubernetes-client-linux-amd64.tar.gz](https://dl.k8s.io/v1.12.0-alpha.1/kubernetes-client-linux-amd64.tar.gz) | `8b8bf0a8a4568559d3762a72c1095ab37785fc8bbbb290aaff3a34341a24d7eb`
[kubernetes-client-linux-arm.tar.gz](https://dl.k8s.io/v1.12.0-alpha.1/kubernetes-client-linux-arm.tar.gz) | `d71dc60e087746b2832e66170053816dc8ed42e95efe0769ed926a6e044175ef`
[kubernetes-client-linux-arm64.tar.gz](https://dl.k8s.io/v1.12.0-alpha.1/kubernetes-client-linux-arm64.tar.gz) | `e9091bbfb997d1603dfd17ba9f145ca7dacf304f04d10230e056f8a12ce44445`
[kubernetes-client-linux-ppc64le.tar.gz](https://dl.k8s.io/v1.12.0-alpha.1/kubernetes-client-linux-ppc64le.tar.gz) | `fc6c0985ccbd806add497f2557000f7e90f3176427250e019a40e8acf7c42282`
[kubernetes-client-linux-s390x.tar.gz](https://dl.k8s.io/v1.12.0-alpha.1/kubernetes-client-linux-s390x.tar.gz) | `b8c64b318d702f6e8be76330fd5da9b87e2e4e31e904ea7e00c0cd6412ab2bcf`
[kubernetes-client-windows-386.tar.gz](https://dl.k8s.io/v1.12.0-alpha.1/kubernetes-client-windows-386.tar.gz) | `cb96e353eb5d400756a93c8d16321d0fac87d6a4f8ad89fda42858f8e4d85e9d`
[kubernetes-client-windows-amd64.tar.gz](https://dl.k8s.io/v1.12.0-alpha.1/kubernetes-client-windows-amd64.tar.gz) | `003284f983cafc6fd0ce1205c03d47e638a999def1ef4e1e77bfb9149e5f598b`

### Server Binaries

filename | sha256 hash
-------- | -----------
[kubernetes-server-linux-amd64.tar.gz](https://dl.k8s.io/v1.12.0-alpha.1/kubernetes-server-linux-amd64.tar.gz) | `d9c282cd02c8c3fdbeb2f46abd0ddd257a8449e94be3beed2514c6e30a335a87`
[kubernetes-server-linux-arm.tar.gz](https://dl.k8s.io/v1.12.0-alpha.1/kubernetes-server-linux-arm.tar.gz) | `613390ba73f4236feb10bb4f70cbf96e504cf8d598da0180efc887d316b8bc5e`
[kubernetes-server-linux-arm64.tar.gz](https://dl.k8s.io/v1.12.0-alpha.1/kubernetes-server-linux-arm64.tar.gz) | `1dd417f59d17c3583c6b4a3989d24c57e4989eb7b6ab9f2aa10c4cbf9bf5c11b`
[kubernetes-server-linux-ppc64le.tar.gz](https://dl.k8s.io/v1.12.0-alpha.1/kubernetes-server-linux-ppc64le.tar.gz) | `44e9e6424ed3a5a91f5adefa456b2b71c0c5d3b01be9f60f5c8c0f958815ffc1`
[kubernetes-server-linux-s390x.tar.gz](https://dl.k8s.io/v1.12.0-alpha.1/kubernetes-server-linux-s390x.tar.gz) | `3118d9c955f9a50f86ebba324894f06dbf7c1cb8f9bc5bdf6a95caf2a6678805`

### Node Binaries

filename | sha256 hash
-------- | -----------
[kubernetes-node-linux-amd64.tar.gz](https://dl.k8s.io/v1.12.0-alpha.1/kubernetes-node-linux-amd64.tar.gz) | `6b4d363d190e0ce6f4e41d19a0ac350b39cad7859bc442166a1da9124d1a82bb`
[kubernetes-node-linux-arm.tar.gz](https://dl.k8s.io/v1.12.0-alpha.1/kubernetes-node-linux-arm.tar.gz) | `c80ac005c228217b871bf3e9de032044659db3aa048cc95b101820e31d62264c`
[kubernetes-node-linux-arm64.tar.gz](https://dl.k8s.io/v1.12.0-alpha.1/kubernetes-node-linux-arm64.tar.gz) | `d8b84e7cc6ff5d0e26b045de37bdd40ca8809c303b601d8604902e5957d98621`
[kubernetes-node-linux-ppc64le.tar.gz](https://dl.k8s.io/v1.12.0-alpha.1/kubernetes-node-linux-ppc64le.tar.gz) | `b0a667c5c905e6e724fba95d44797fb52afb564aedd1c25cbd4e632e152843e9`
[kubernetes-node-linux-s390x.tar.gz](https://dl.k8s.io/v1.12.0-alpha.1/kubernetes-node-linux-s390x.tar.gz) | `78e7dbb82543ea6ac70767ed63c92823726adb6257f6b70b5911843d18288df7`
[kubernetes-node-windows-amd64.tar.gz](https://dl.k8s.io/v1.12.0-alpha.1/kubernetes-node-windows-amd64.tar.gz) | `1a3e11cc3f1a0297de2b894a43eb56ede5fbd5cdc43e4da7e61171f5c1f3ef60`

## Changelog since v1.11.0

### Action Required

* action required: the API server and client-go libraries have been fixed to support additional non-alpha-numeric characters in UserInfo "extra" data keys. Both should be updated in order to properly support extra data containing "/" characters or other characters disallowed in HTTP headers. ([#65799](https://github.com/kubernetes/kubernetes/pull/65799), [@dekkagaijin](https://github.com/dekkagaijin))
* [action required] The `NodeConfiguration` kind in the kubeadm v1alpha2 API has been renamed `JoinConfiguration` in v1alpha3 ([#65951](https://github.com/kubernetes/kubernetes/pull/65951), [@luxas](https://github.com/luxas))
* ACTION REQUIRED: Removes defaulting of CSI file system type to ext4. All the production drivers listed under https://kubernetes-csi.github.io/docs/Drivers.html were inspected and should not be impacted after this change. If you are using a driver not in that list, please test the drivers on an updated test cluster first. ``` ([#65499](https://github.com/kubernetes/kubernetes/pull/65499), [@krunaljain](https://github.com/krunaljain))
* [action required] The `MasterConfiguration` kind in the kubeadm v1alpha2 API has been renamed `InitConfiguration` in v1alpha3 ([#65945](https://github.com/kubernetes/kubernetes/pull/65945), [@luxas](https://github.com/luxas))
* [action required] The formerly publicly-available cAdvisor web UI that the kubelet started using `--cadvisor-port` is now entirely removed in 1.12. The recommended way to run cAdvisor if you still need it, is via a DaemonSet. ([#65707](https://github.com/kubernetes/kubernetes/pull/65707), [@dims](https://github.com/dims))
* Cluster Autoscaler version updated to 1.3.1-beta.1. Release notes: https://github.com/kubernetes/autoscaler/releases/tag/cluster-autoscaler-1.3.1-beta.1 ([#65857](https://github.com/kubernetes/kubernetes/pull/65857), [@aleksandra-malinowska](https://github.com/aleksandra-malinowska))
    * Default value for expendable pod priority cutoff in GCP deployment of Cluster Autoscaler changed from 0 to -10.
    * action required: users deploying workloads with priority lower than 0 may want to use priority lower than -10 to avoid triggering scale-up.
* [action required] kubeadm: The `v1alpha1` config API has been removed. ([#65628](https://github.com/kubernetes/kubernetes/pull/65628), [@luxas](https://github.com/luxas))
    * Please convert your `v1alpha1` configuration files to `v1alpha2` using the
    * `kubeadm config migrate` command of kubeadm v1.11.x
* kube-apiserver: the `Priority` admission plugin is now enabled by default when using `--enable-admission-plugins`. If using `--admission-control` to fully specify the set of admission plugins, the `Priority` admission plugin should be added if using the `PodPriority` feature, which is enabled by default in 1.11. ([#65739](https://github.com/kubernetes/kubernetes/pull/65739), [@liggitt](https://github.com/liggitt))
* The `system-node-critical` and `system-cluster-critical` priority classes are now limited to the `kube-system` namespace by the `PodPriority` admission plugin. ([#65593](https://github.com/kubernetes/kubernetes/pull/65593), [@bsalamat](https://github.com/bsalamat))
* kubernetes-worker juju charm: Added support for setting the --enable-ssl-chain-completion option on the ingress proxy.  "action required": if your installation relies on supplying incomplete certificate chains and using OCSP to fill them in, you must set "ingress-ssl-chain-completion" to "true" in your juju configuration. ([#63845](https://github.com/kubernetes/kubernetes/pull/63845), [@paulgear](https://github.com/paulgear))
* In anticipation of CSI 1.0 in the next release, Kubernetes 1.12 calls the CSI `NodeGetInfo` RPC instead of `NodeGetId` RPC. Ensure your CSI Driver implements `NodeGetInfo(...)` before upgrading to 1.12. [@saad-ali](https://github.com/kubernetes/kubernetes/issues/68688)
* Kubernetes 1.12 also enables [Kubelet device plugin registration](https://github.com/kubernetes/features/issues/595) feature by default. Before upgrading to 1.12, ensure the `driver-registrar` CSI sidecar container for your CSI driver is configured to handle plugin registration (set the `--kubelet-registration-path` parameter on `driver-registrar` to expose a new unix domain socket to handle Kubelet Plugin Registration).

### Other notable changes

* admin RBAC role now aggregates edit and view.  edit RBAC role now aggregates view.  ([#66684](https://github.com/kubernetes/kubernetes/pull/66684), [@deads2k](https://github.com/deads2k))
* Speed up HPA reaction to metric changes by removing scale up forbidden window. ([#66615](https://github.com/kubernetes/kubernetes/pull/66615), [@jbartosik](https://github.com/jbartosik))
    * Scale up forbidden window was protecting HPA against making decision to scale up based on metrics gathered during pod initialisation (which may be invalid, for example pod may be using a lot of CPU despite not doing any "actual" work).
    * To avoid that negative effect only use per pod metrics from pods that are:
    * - ready (so metrics about them should be valid), or
    * - unready but creation and last readiness change timestamps are apart more than 10s (pods that have formerly been ready and so metrics are in at least some cases (pod becoming unready because of overload) very useful).
* The `kubectl patch` command no longer exits with exit code 1 when a redundant patch results in a no-op ([#66725](https://github.com/kubernetes/kubernetes/pull/66725), [@juanvallejo](https://github.com/juanvallejo))
* Improved the output of `kubectl get events` to prioritize showing the message, and move some fields to `-o wide`. ([#66643](https://github.com/kubernetes/kubernetes/pull/66643), [@smarterclayton](https://github.com/smarterclayton))
* Added CPU Manager state validation in case of changed CPU topology. ([#66718](https://github.com/kubernetes/kubernetes/pull/66718), [@ipuustin](https://github.com/ipuustin))
* Make EBS volume expansion faster ([#66728](https://github.com/kubernetes/kubernetes/pull/66728), [@gnufied](https://github.com/gnufied))
* Kubelet serving certificate bootstrapping and rotation has been promoted to beta status. ([#66726](https://github.com/kubernetes/kubernetes/pull/66726), [@liggitt](https://github.com/liggitt))
* Flag --pod (-p shorthand) of kubectl exec command marked as deprecated ([#66558](https://github.com/kubernetes/kubernetes/pull/66558), [@quasoft](https://github.com/quasoft))
* Fixed an issue which prevented `gcloud` from working on GCE when metadata concealment was enabled. ([#66630](https://github.com/kubernetes/kubernetes/pull/66630), [@dekkagaijin](https://github.com/dekkagaijin))
* Azure Go SDK has been upgraded to v19.0.0 and VirtualMachineScaleSetVM now supports availability zones. ([#66648](https://github.com/kubernetes/kubernetes/pull/66648), [@feiskyer](https://github.com/feiskyer))
* kubeadm now can join the cluster with pre-existing client certificate if provided ([#66482](https://github.com/kubernetes/kubernetes/pull/66482), [@dixudx](https://github.com/dixudx))
* If `TaintNodesByCondition` enabled, taint node with `TaintNodeUnschedulable` when ([#63955](https://github.com/kubernetes/kubernetes/pull/63955), [@k82cn](https://github.com/k82cn))
    * initializing node to avoid race condition.
* kubeadm: remove misleading error message regarding image pulling ([#66658](https://github.com/kubernetes/kubernetes/pull/66658), [@dixudx](https://github.com/dixudx))
* Fix Stackdriver integration based on node annotation container.googleapis.com/instance_id. ([#66676](https://github.com/kubernetes/kubernetes/pull/66676), [@kawych](https://github.com/kawych))
* Fix kubelet startup failure when using ExecPlugin in kubeconfig ([#66395](https://github.com/kubernetes/kubernetes/pull/66395), [@awly](https://github.com/awly))
* When attaching iSCSI volumes, kubelet now scans only the specific ([#63176](https://github.com/kubernetes/kubernetes/pull/63176), [@bswartz](https://github.com/bswartz))
    * LUNs being attached, and also deletes them after detaching. This avoids
    * dangling references to LUNs that no longer exist, which used to be the
    * cause of random I/O errors/timeouts in kernel logs, slowdowns during
    * block-device related operations, and very rare cases of data corruption.
* kubeadm: Pull sidecar and dnsmasq-nanny images when using kube-dns ([#66499](https://github.com/kubernetes/kubernetes/pull/66499), [@rosti](https://github.com/rosti))
* Extender preemption should respect IsInterested() ([#66291](https://github.com/kubernetes/kubernetes/pull/66291), [@resouer](https://github.com/resouer))
* Properly autopopulate OpenAPI version field without needing other OpenAPI fields present in generic API server code. ([#66411](https://github.com/kubernetes/kubernetes/pull/66411), [@DirectXMan12](https://github.com/DirectXMan12))
* renamed command line option  --cri-socket-path of the kubeadm subcommand "kubeadm config images pull" to --cri-socket to be consistent with the rest of kubeadm subcommands. ([#66382](https://github.com/kubernetes/kubernetes/pull/66382), [@bart0sh](https://github.com/bart0sh))
* The --docker-disable-shared-pid kubelet flag has been removed. PID namespace sharing can instead be enable per-pod using the ShareProcessNamespace option. ([#66506](https://github.com/kubernetes/kubernetes/pull/66506), [@verb](https://github.com/verb))
* Add support for using User Assigned MSI (https://docs.microsoft.com/en-us/azure/active-directory/managed-service-identity/overview) with Kubernetes cluster on Azure. ([#66180](https://github.com/kubernetes/kubernetes/pull/66180), [@kkmsft](https://github.com/kkmsft))
* fix acr could not be listed in sp issue ([#66429](https://github.com/kubernetes/kubernetes/pull/66429), [@andyzhangx](https://github.com/andyzhangx))
* This PR will leverage subtests on the existing table tests for the scheduler units. ([#63665](https://github.com/kubernetes/kubernetes/pull/63665), [@xchapter7x](https://github.com/xchapter7x))
    * Some refactoring of error/status messages and functions to align with new approach.
* Fix volume limit for EBS on m5 and c5 instance types ([#66397](https://github.com/kubernetes/kubernetes/pull/66397), [@gnufied](https://github.com/gnufied))
* Extend TLS timeouts to work around slow arm64 math/big ([#66264](https://github.com/kubernetes/kubernetes/pull/66264), [@joejulian](https://github.com/joejulian))
* kubeadm: stop setting UID in the kubelet ConfigMap ([#66341](https://github.com/kubernetes/kubernetes/pull/66341), [@runiq](https://github.com/runiq))
* kubectl: fixes a panic displaying pods with nominatedNodeName set ([#66406](https://github.com/kubernetes/kubernetes/pull/66406), [@liggitt](https://github.com/liggitt))
* Update crictl to v1.11.1. ([#66152](https://github.com/kubernetes/kubernetes/pull/66152), [@Random-Liu](https://github.com/Random-Liu))
* fixes a panic when using a mutating webhook admission plugin with a DELETE operation ([#66425](https://github.com/kubernetes/kubernetes/pull/66425), [@liggitt](https://github.com/liggitt))
* GCE: Fixes loadbalancer creation and deletion issues appearing in 1.10.5. ([#66400](https://github.com/kubernetes/kubernetes/pull/66400), [@nicksardo](https://github.com/nicksardo))
* Azure nodes with availability zone now will have label `failure-domain.beta.kubernetes.io/zone=<region>-<zoneID>`. ([#66242](https://github.com/kubernetes/kubernetes/pull/66242), [@feiskyer](https://github.com/feiskyer))
* Re-design equivalence class cache to two level cache ([#65714](https://github.com/kubernetes/kubernetes/pull/65714), [@resouer](https://github.com/resouer))
* Checks CREATE admission for create-on-update requests instead of UPDATE admission ([#65572](https://github.com/kubernetes/kubernetes/pull/65572), [@yue9944882](https://github.com/yue9944882))
* This PR will leverage subtests on the existing table tests for the scheduler units. ([#63666](https://github.com/kubernetes/kubernetes/pull/63666), [@xchapter7x](https://github.com/xchapter7x))
    * Some refactoring of error/status messages and functions to align with new approach.
* Fixed a panic in the node status update logic when existing node has nil labels. ([#66307](https://github.com/kubernetes/kubernetes/pull/66307), [@guoshimin](https://github.com/guoshimin))
* Bump Ingress-gce version to 1.2.0 ([#65641](https://github.com/kubernetes/kubernetes/pull/65641), [@freehan](https://github.com/freehan))
* Bump event-exporter to 0.2.2 to pick up security fixes. ([#66157](https://github.com/kubernetes/kubernetes/pull/66157), [@loburm](https://github.com/loburm))
* Allow ScaleIO volumes to be provisioned without having to first manually create /dev/disk/by-id path on each kubernetes node (if not already present) ([#66174](https://github.com/kubernetes/kubernetes/pull/66174), [@ddebroy](https://github.com/ddebroy))
* fix rollout status for statefulsets ([#62943](https://github.com/kubernetes/kubernetes/pull/62943), [@faraazkhan](https://github.com/faraazkhan))
* Fix for resourcepool-path configuration in the vsphere.conf file. ([#66261](https://github.com/kubernetes/kubernetes/pull/66261), [@divyenpatel](https://github.com/divyenpatel))
* OpenAPI spec and documentation reflect 202 Accepted response path for delete request ([#63418](https://github.com/kubernetes/kubernetes/pull/63418), [@roycaihw](https://github.com/roycaihw))
* fixes a validation error that could prevent updates to StatefulSet objects containing non-normalized resource requests ([#66165](https://github.com/kubernetes/kubernetes/pull/66165), [@liggitt](https://github.com/liggitt))
* Fix validation for HealthzBindAddress in kube-proxy when --healthz-port is set to 0 ([#66138](https://github.com/kubernetes/kubernetes/pull/66138), [@wsong](https://github.com/wsong))
* kubeadm: use an HTTP request timeout when fetching the latest version of Kubernetes from dl.k8s.io ([#65676](https://github.com/kubernetes/kubernetes/pull/65676), [@dkoshkin](https://github.com/dkoshkin))
* Support configuring the Azure load balancer idle connection timeout for services ([#66045](https://github.com/kubernetes/kubernetes/pull/66045), [@cpuguy83](https://github.com/cpuguy83))
* `kubectl config set-context` can now set attributes of the current context, like the current namespace, by passing `--current` instead of a specific context name ([#66140](https://github.com/kubernetes/kubernetes/pull/66140), [@liggitt](https://github.com/liggitt))
* The alpha `Initializers` admission plugin is no longer enabled by default. This matches the off-by-default behavior of the alpha API which drives initializer behavior. ([#66039](https://github.com/kubernetes/kubernetes/pull/66039), [@liggitt](https://github.com/liggitt))
* kubeadm: Default component configs are printable via kubeadm config print-default ([#66074](https://github.com/kubernetes/kubernetes/pull/66074), [@rosti](https://github.com/rosti))
* prevents infinite CLI wait on delete when item is recreated ([#66136](https://github.com/kubernetes/kubernetes/pull/66136), [@deads2k](https://github.com/deads2k))
* Preserve vmUUID when renewing nodeinfo in vSphere cloud provider ([#66007](https://github.com/kubernetes/kubernetes/pull/66007), [@w-leads](https://github.com/w-leads))
* Cluster Autoscaler version updated to 1.3.1. Release notes: https://github.com/kubernetes/autoscaler/releases/tag/cluster-autoscaler-1.3.1 ([#66122](https://github.com/kubernetes/kubernetes/pull/66122), [@aleksandra-malinowska](https://github.com/aleksandra-malinowska))
* Expose docker registry config for addons used in Juju deployments ([#66092](https://github.com/kubernetes/kubernetes/pull/66092), [@kwmonroe](https://github.com/kwmonroe))
* kubelets that specify `--cloud-provider` now only report addresses in Node status as determined by the cloud provider ([#65594](https://github.com/kubernetes/kubernetes/pull/65594), [@liggitt](https://github.com/liggitt))
        * kubelet serving certificate rotation now reacts to changes in reported node addresses, and will request certificates for addresses set by an external cloud provider
* Fix the bug where image garbage collection is disabled by mistake. ([#66051](https://github.com/kubernetes/kubernetes/pull/66051), [@jiaxuanzhou](https://github.com/jiaxuanzhou))
* fixes an issue with multi-line annotations injected via downward API files getting scrambled ([#65992](https://github.com/kubernetes/kubernetes/pull/65992), [@liggitt](https://github.com/liggitt))
* kubeadm: run kube-proxy on non-master tainted nodes ([#65931](https://github.com/kubernetes/kubernetes/pull/65931), [@neolit123](https://github.com/neolit123))
* "kubectl delete" no longer waits for dependent objects to be deleted when removing parent resources ([#65908](https://github.com/kubernetes/kubernetes/pull/65908), [@juanvallejo](https://github.com/juanvallejo))
* Introduce a new flag `--keepalive` for kubectl proxy to allow setting keep-alive period for long-running request. ([#63793](https://github.com/kubernetes/kubernetes/pull/63793), [@hzxuzhonghu](https://github.com/hzxuzhonghu))
* If Openstack LoadBalancer is not defined in cloud config, the loadbalancer is not initialized any more in openstack. All setups must have some setting under that section ([#65781](https://github.com/kubernetes/kubernetes/pull/65781), [@zetaab](https://github.com/zetaab))
* Re-adds `pkg/generated/bindata.go` to the repository to allow some parts of k8s.io/kubernetes to be go-vendorable. ([#65985](https://github.com/kubernetes/kubernetes/pull/65985), [@ixdy](https://github.com/ixdy))
* Fix a bug that preempting a pod may block forever. ([#65987](https://github.com/kubernetes/kubernetes/pull/65987), [@Random-Liu](https://github.com/Random-Liu))
* Fix flexvolume in containarized kubelets ([#65549](https://github.com/kubernetes/kubernetes/pull/65549), [@gnufied](https://github.com/gnufied))
* Add volume mode filed to constructed volume spec for CSI plugin ([#65456](https://github.com/kubernetes/kubernetes/pull/65456), [@wenlxie](https://github.com/wenlxie))
* Fix an issue with dropped audit logs, when truncating and batch backends enabled at the same time. ([#65823](https://github.com/kubernetes/kubernetes/pull/65823), [@loburm](https://github.com/loburm))
* Support traffic shaping for CNI network driver ([#63194](https://github.com/kubernetes/kubernetes/pull/63194), [@m1093782566](https://github.com/m1093782566))
* kubeadm: Use separate YAML documents for the kubelet and kube-proxy ComponentConfigs ([#65787](https://github.com/kubernetes/kubernetes/pull/65787), [@luxas](https://github.com/luxas))
* kubeadm: Fix pause image to not use architecture, as it is a manifest list ([#65920](https://github.com/kubernetes/kubernetes/pull/65920), [@dims](https://github.com/dims))
* kubeadm: print required flags when running kubeadm upgrade plan ([#65802](https://github.com/kubernetes/kubernetes/pull/65802), [@xlgao-zju](https://github.com/xlgao-zju))
* Fix `RunAsGroup` which doesn't work since 1.10. ([#65926](https://github.com/kubernetes/kubernetes/pull/65926), [@Random-Liu](https://github.com/Random-Liu))
* Running `kubectl describe pvc` now shows which pods are mounted to the pvc being described with the `Mounted By` field ([#65837](https://github.com/kubernetes/kubernetes/pull/65837), [@clandry94](https://github.com/clandry94))
* fix azure storage account creation failure ([#65846](https://github.com/kubernetes/kubernetes/pull/65846), [@andyzhangx](https://github.com/andyzhangx))
* Allow kube- and cloud-controller-manager to listen on ports up to 65535. ([#65860](https://github.com/kubernetes/kubernetes/pull/65860), [@sttts](https://github.com/sttts))
* Allow kube-scheduler to listen on ports up to 65535. ([#65833](https://github.com/kubernetes/kubernetes/pull/65833), [@sttts](https://github.com/sttts))
* kubeadm: Remove usage of `PersistentVolumeLabel` ([#65827](https://github.com/kubernetes/kubernetes/pull/65827), [@xlgao-zju](https://github.com/xlgao-zju))
* kubeadm: Add a `v1alpha3` API. ([#65629](https://github.com/kubernetes/kubernetes/pull/65629), [@luxas](https://github.com/luxas))
* Update to use go1.10.3 ([#65726](https://github.com/kubernetes/kubernetes/pull/65726), [@ixdy](https://github.com/ixdy))
* LimitRange and Endpoints resources can be created via an update API call if the object does not already exist. When this occurs, an authorization check is now made to ensure the user making the API call is authorized to create the object. In previous releases, only an update authorization check was performed. ([#65150](https://github.com/kubernetes/kubernetes/pull/65150), [@jennybuckley](https://github.com/jennybuckley))
* Fix 'kubectl cp' with no arguments causes a panic ([#65482](https://github.com/kubernetes/kubernetes/pull/65482), [@wgliang](https://github.com/wgliang))
* bazel deb package bugfix: The kubeadm deb package now reloads the kubelet after installation ([#65554](https://github.com/kubernetes/kubernetes/pull/65554), [@rdodev](https://github.com/rdodev))
* fix smb mount issue ([#65751](https://github.com/kubernetes/kubernetes/pull/65751), [@andyzhangx](https://github.com/andyzhangx))
* More fields are allowed at the root of the CRD validation schema when the status subresource is enabled. ([#65357](https://github.com/kubernetes/kubernetes/pull/65357), [@nikhita](https://github.com/nikhita))
* Reload systemd config files before starting kubelet. ([#65702](https://github.com/kubernetes/kubernetes/pull/65702), [@mborsz](https://github.com/mborsz))
* Unix: support ZFS as a valid graph driver for Docker ([#65635](https://github.com/kubernetes/kubernetes/pull/65635), [@neolit123](https://github.com/neolit123))
* Fix controller-manager crashes when flex plugin is removed from flex plugin directory ([#65536](https://github.com/kubernetes/kubernetes/pull/65536), [@gnufied](https://github.com/gnufied))
* Enable etcdv3 client prometheus metics ([#64741](https://github.com/kubernetes/kubernetes/pull/64741), [@wgliang](https://github.com/wgliang))
* skip nodes that have a primary NIC in a 'Failed' provisioningState ([#65412](https://github.com/kubernetes/kubernetes/pull/65412), [@yastij](https://github.com/yastij))
* kubeadm: remove redundant flags settings for kubelet ([#64682](https://github.com/kubernetes/kubernetes/pull/64682), [@dixudx](https://github.com/dixudx))
* Fixes the wrong elasticsearch node counter ([#65627](https://github.com/kubernetes/kubernetes/pull/65627), [@IvanovOleg](https://github.com/IvanovOleg))
* - Can configure the vsphere cloud provider with a trusted Root-CA ([#64758](https://github.com/kubernetes/kubernetes/pull/64758), [@mariantalla](https://github.com/mariantalla))
* Add Ubuntu 18.04 (Bionic) series to Juju charms ([#65644](https://github.com/kubernetes/kubernetes/pull/65644), [@tvansteenburgh](https://github.com/tvansteenburgh))
* Fix local volume directory can't be deleted because of volumeMode error ([#65310](https://github.com/kubernetes/kubernetes/pull/65310), [@wenlxie](https://github.com/wenlxie))
* kubectl: --use-openapi-print-columns is deprecated in favor of --server-print ([#65601](https://github.com/kubernetes/kubernetes/pull/65601), [@liggitt](https://github.com/liggitt))
* Add prometheus scrape port to CoreDNS service ([#65589](https://github.com/kubernetes/kubernetes/pull/65589), [@rajansandeep](https://github.com/rajansandeep))
* fixes an out of range panic in the NoExecuteTaintManager controller when running a non-64-bit build ([#65596](https://github.com/kubernetes/kubernetes/pull/65596), [@liggitt](https://github.com/liggitt))
* kubectl: fixes a regression with --use-openapi-print-columns that would not print object contents ([#65600](https://github.com/kubernetes/kubernetes/pull/65600), [@liggitt](https://github.com/liggitt))
* Hostnames are now converted to lowercase before being used for node lookups in the kubernetes-worker charm. ([#65487](https://github.com/kubernetes/kubernetes/pull/65487), [@dshcherb](https://github.com/dshcherb))
* N/A ([#64660](https://github.com/kubernetes/kubernetes/pull/64660), [@figo](https://github.com/figo))
* bugfix: Do not print feature gates in the generic apiserver code for glog level 0 ([#65584](https://github.com/kubernetes/kubernetes/pull/65584), [@neolit123](https://github.com/neolit123))
* Add metrics for PVC in-use ([#64527](https://github.com/kubernetes/kubernetes/pull/64527), [@gnufied](https://github.com/gnufied))
* Fixed exception detection in fluentd-gcp plugin. ([#65361](https://github.com/kubernetes/kubernetes/pull/65361), [@xperimental](https://github.com/xperimental))
* api-machinery utility functions `SetTransportDefaults` and `DialerFor` once again respect custom Dial functions set on transports ([#65547](https://github.com/kubernetes/kubernetes/pull/65547), [@liggitt](https://github.com/liggitt))
* Improve the display of jobs in `kubectl get` and `kubectl describe` to emphasize progress and duration. ([#65463](https://github.com/kubernetes/kubernetes/pull/65463), [@smarterclayton](https://github.com/smarterclayton))
* kubectl convert previous created a list inside of a list.  Now it is only wrapped once. ([#65489](https://github.com/kubernetes/kubernetes/pull/65489), [@deads2k](https://github.com/deads2k))
* fix azure disk creation issue when specifying external resource group ([#65516](https://github.com/kubernetes/kubernetes/pull/65516), [@andyzhangx](https://github.com/andyzhangx))
* fixes a regression in kube-scheduler to properly load client connection information from a `--config` file that references a kubeconfig file ([#65507](https://github.com/kubernetes/kubernetes/pull/65507), [@liggitt](https://github.com/liggitt))
* Fixed cleanup of CSI metadata files. ([#65323](https://github.com/kubernetes/kubernetes/pull/65323), [@jsafrane](https://github.com/jsafrane))
* Update Rescheduler's manifest to use version 0.4.0. ([#65454](https://github.com/kubernetes/kubernetes/pull/65454), [@bsalamat](https://github.com/bsalamat))
* On COS, NPD creates a node condition for frequent occurrences of unregister_netdevice ([#65342](https://github.com/kubernetes/kubernetes/pull/65342), [@dashpole](https://github.com/dashpole))
* Properly manage security groups for loadbalancer services on OpenStack. ([#65373](https://github.com/kubernetes/kubernetes/pull/65373), [@multi-io](https://github.com/multi-io))
* Add user-agent to audit-logging. ([#64812](https://github.com/kubernetes/kubernetes/pull/64812), [@hzxuzhonghu](https://github.com/hzxuzhonghu))
* kubeadm: notify the user of manifest upgrade timeouts ([#65164](https://github.com/kubernetes/kubernetes/pull/65164), [@xlgao-zju](https://github.com/xlgao-zju))
* Fixes incompatibility with custom scheduler extender configurations specifying `bindVerb` ([#65424](https://github.com/kubernetes/kubernetes/pull/65424), [@liggitt](https://github.com/liggitt))
* Using `kubectl describe` on CRDs that use underscores will be prettier. ([#65391](https://github.com/kubernetes/kubernetes/pull/65391), [@smarterclayton](https://github.com/smarterclayton))
* Improve scheduler's performance by eliminating sorting of nodes by their score. ([#65396](https://github.com/kubernetes/kubernetes/pull/65396), [@bsalamat](https://github.com/bsalamat))
* Add more conditions to the list of predicate failures that won't be resolved by preemption. ([#64995](https://github.com/kubernetes/kubernetes/pull/64995), [@bsalamat](https://github.com/bsalamat))
* Allow access to ClusterIP from the host network namespace when kube-proxy is started in IPVS mode without either masqueradeAll or clusterCIDR flags ([#65388](https://github.com/kubernetes/kubernetes/pull/65388), [@lbernail](https://github.com/lbernail))
* User can now use `sudo crictl` on GCE cluster. ([#65389](https://github.com/kubernetes/kubernetes/pull/65389), [@Random-Liu](https://github.com/Random-Liu))
* Tolerate missing watch permission when deleting a resource ([#65370](https://github.com/kubernetes/kubernetes/pull/65370), [@deads2k](https://github.com/deads2k))
* Prevents a `kubectl delete` hang when deleting controller managed lists ([#65367](https://github.com/kubernetes/kubernetes/pull/65367), [@deads2k](https://github.com/deads2k))
* fixes a memory leak in the kube-controller-manager observed when large numbers of pods with tolerations are created/deleted ([#65339](https://github.com/kubernetes/kubernetes/pull/65339), [@liggitt](https://github.com/liggitt))
* checkLimitsForResolvConf for the  pod create and update events instead of checking period ([#64860](https://github.com/kubernetes/kubernetes/pull/64860), [@wgliang](https://github.com/wgliang))
* Fix concurrent map access panic ([#65334](https://github.com/kubernetes/kubernetes/pull/65334), [@dashpole](https://github.com/dashpole))
    * Don't watch .mount cgroups to reduce number of inotify watches
    * Fix NVML initialization race condition
    * Fix brtfs disk metrics when using a subdirectory of a subvolume
* Change Azure ARM Rate limiting error message. ([#65292](https://github.com/kubernetes/kubernetes/pull/65292), [@wgliang](https://github.com/wgliang))
* AWS now checks for validity of ecryption key when creating encrypted volumes. Dynamic provisioning of encrypted volume may get slower due to these checks. ([#65223](https://github.com/kubernetes/kubernetes/pull/65223), [@jsafrane](https://github.com/jsafrane))
* Report accurate status for kubernetes-master and -worker charms. ([#65187](https://github.com/kubernetes/kubernetes/pull/65187), [@kwmonroe](https://github.com/kwmonroe))
* Fixed issue 63608, which is that under rare circumstances the ResourceQuota admission controller could lose track of an request in progress and time out after waiting 10 seconds for a decision to be made. ([#64598](https://github.com/kubernetes/kubernetes/pull/64598), [@MikeSpreitzer](https://github.com/MikeSpreitzer))
* In the vSphere cloud provider the `Global.vm-uuid` configuration option is not deprecated anymore, it can be used to overwrite the VMUUID on the controller-manager ([#65152](https://github.com/kubernetes/kubernetes/pull/65152), [@alvaroaleman](https://github.com/alvaroaleman))
* fluentd-gcp grace termination period increased to 60s. ([#65084](https://github.com/kubernetes/kubernetes/pull/65084), [@x13n](https://github.com/x13n))
* Pass cluster_location argument to Heapster ([#65176](https://github.com/kubernetes/kubernetes/pull/65176), [@kawych](https://github.com/kawych))
* Fix a scalability issue where high rates of event writes degraded etcd performance. ([#64539](https://github.com/kubernetes/kubernetes/pull/64539), [@ccding](https://github.com/ccding))
* Corrected a mistake in the documentation for wait.PollImmediate(...) ([#65026](https://github.com/kubernetes/kubernetes/pull/65026), [@spew](https://github.com/spew))
* Split 'scheduling_latency_seconds' metric into finer steps (predicate, priority, premption) ([#65306](https://github.com/kubernetes/kubernetes/pull/65306), [@shyamjvs](https://github.com/shyamjvs))
* Etcd health checks by the apiserver now ensure the apiserver can connect to and exercise the etcd API ([#65027](https://github.com/kubernetes/kubernetes/pull/65027), [@liggitt](https://github.com/liggitt))
* Add e2e regression tests for the kubelet being secure ([#64140](https://github.com/kubernetes/kubernetes/pull/64140), [@dixudx](https://github.com/dixudx))
* set EnableHTTPSTrafficOnly in azure storage account creation ([#64957](https://github.com/kubernetes/kubernetes/pull/64957), [@andyzhangx](https://github.com/andyzhangx))
* Fixes an issue where Portworx PVCs remain in pending state when created using a StorageClass with empty parameters ([#64895](https://github.com/kubernetes/kubernetes/pull/64895), [@harsh-px](https://github.com/harsh-px))
* This PR will leverage subtests on the existing table tests for the scheduler units. ([#63662](https://github.com/kubernetes/kubernetes/pull/63662), [@xchapter7x](https://github.com/xchapter7x))
    * Some refactoring of error/status messages and functions to align with new approach.
* This PR will leverage subtests on the existing table tests for the scheduler units. ([#63661](https://github.com/kubernetes/kubernetes/pull/63661), [@xchapter7x](https://github.com/xchapter7x))
    * Some refactoring of error/status messages and functions to align with new approach.
* This PR will leverage subtests on the existing table tests for the scheduler units. ([#63660](https://github.com/kubernetes/kubernetes/pull/63660), [@xchapter7x](https://github.com/xchapter7x))
    * Some refactoring of error/status messages and functions to align with new approach.
* Updated default image for nginx ingress in CDK to match current Kubernetes docs. ([#64285](https://github.com/kubernetes/kubernetes/pull/64285), [@hyperbolic2346](https://github.com/hyperbolic2346))
* Added block volume support to Cinder volume plugin. ([#64879](https://github.com/kubernetes/kubernetes/pull/64879), [@bertinatto](https://github.com/bertinatto))
* fixed incorrect OpenAPI schema for CustomResourceDefinition objects ([#65256](https://github.com/kubernetes/kubernetes/pull/65256), [@liggitt](https://github.com/liggitt))
* ignore not found file error when watching manifests ([#64880](https://github.com/kubernetes/kubernetes/pull/64880), [@dixudx](https://github.com/dixudx))
* add port-forward examples for service ([#64773](https://github.com/kubernetes/kubernetes/pull/64773), [@MasayaAoyama](https://github.com/MasayaAoyama))
* Fix issues for block device not mapped to container. ([#64555](https://github.com/kubernetes/kubernetes/pull/64555), [@wenlxie](https://github.com/wenlxie))
* Update crictl on GCE to v1.11.0. ([#65254](https://github.com/kubernetes/kubernetes/pull/65254), [@Random-Liu](https://github.com/Random-Liu))
* Fixes missing nodes lines when kubectl top nodes ([#64389](https://github.com/kubernetes/kubernetes/pull/64389), [@yue9944882](https://github.com/yue9944882))
* keep pod state consistent when scheduler cache UpdatePod ([#64692](https://github.com/kubernetes/kubernetes/pull/64692), [@adohe](https://github.com/adohe))
* add external resource group support for azure disk ([#64427](https://github.com/kubernetes/kubernetes/pull/64427), [@andyzhangx](https://github.com/andyzhangx))
* Increase the gRPC max message size to 16MB in the remote container runtime. ([#64672](https://github.com/kubernetes/kubernetes/pull/64672), [@mcluseau](https://github.com/mcluseau))
* The new default value for the --allow-privileged parameter of the Kubernetes-worker charm has been set to true based on changes which went into the Kubernetes 1.10 release. Before this change the default value was set to false. If you're installing Canonical Kubernetes you should expect this value to now be true by default and you should now look to use PSP (pod security policies).  ([#64104](https://github.com/kubernetes/kubernetes/pull/64104), [@CalvinHartwell](https://github.com/CalvinHartwell))
* The --remove-extra-subjects and --remove-extra-permissions flags have been enabled for kubectl auth reconcile ([#64541](https://github.com/kubernetes/kubernetes/pull/64541), [@mrogers950](https://github.com/mrogers950))
* Fix kubectl drain --timeout option when eviction is used. ([#64378](https://github.com/kubernetes/kubernetes/pull/64378), [@wrdls](https://github.com/wrdls))
* This PR will leverage subtests on the existing table tests for the scheduler units. ([#63659](https://github.com/kubernetes/kubernetes/pull/63659), [@xchapter7x](https://github.com/xchapter7x))
    * Some refactoring of error/status messages and functions to align with new approach.
<|MERGE_RESOLUTION|>--- conflicted
+++ resolved
@@ -1082,77 +1082,6 @@
 
 * Service events are now added in azure-cloud-provider for easily identify the underground errors of Azure API. ([#68212](https://github.com/kubernetes/kubernetes/pull/68212), [@feiskyer](https://github.com/feiskyer))
     * Action required: The following clusterrole and clusterrolebinding should be applied:
-<<<<<<< HEAD
-    *     kind: List
-    *     apiVersion: v1
-    *     items:
-    *     - apiVersion: rbac.authorization.k8s.io/v1
-    *       kind: ClusterRole
-    *       metadata:
-    *         labels:
-    *           kubernetes.io/cluster-service: "true"
-    *         name: system:azure-cloud-provider
-    *       rules:
-    *       - apiGroups: [""]
-    *         resources: ["events"]
-    *         verbs:
-    *         - create
-    *         - patch
-    *         - update
-    *     - apiVersion: rbac.authorization.k8s.io/v1
-    *       kind: ClusterRoleBinding
-    *       metadata:
-    *         labels:
-    *           kubernetes.io/cluster-service: "true"
-    *         name: system:azure-cloud-provider
-    *       roleRef:
-    *         apiGroup: rbac.authorization.k8s.io
-    *         kind: ClusterRole
-    *         name: system:azure-cloud-provider
-    *       subjects:
-    *       - kind: ServiceAccount
-    *         name: azure-cloud-provider
-    *         namespace: kube-system
-    * If the clusterrole with same has already been provisioned (e.g. for accessing azurefile secrets), then the above yaml should be merged together, e.g.
-    *     kind: List
-    *     apiVersion: v1
-    *     items:
-    *     - apiVersion: rbac.authorization.k8s.io/v1
-    *       kind: ClusterRole
-    *       metadata:
-    *         labels:
-    *           kubernetes.io/cluster-service: "true"
-    *         name: system:azure-cloud-provider
-    *       rules:
-    *       - apiGroups: [""]
-    *         resources: ["events"]
-    *         verbs:
-    *         - create
-    *         - patch
-    *         - update
-    *       - apiGroups: [""]
-    *         resources: ["secrets"]
-    *         verbs:
-    *         - get
-    *         - create
-    *     - apiVersion: rbac.authorization.k8s.io/v1
-    *       kind: ClusterRoleBinding
-    *       metadata:
-    *         labels:
-    *           kubernetes.io/cluster-service: "true"
-    *         name: system:azure-cloud-provider
-    *       roleRef:
-    *         apiGroup: rbac.authorization.k8s.io
-    *         kind: ClusterRole
-    *         name: system:azure-cloud-provider
-    *       subjects:
-    *       - kind: ServiceAccount
-    *         name: azure-cloud-provider
-    *         namespace: kube-system
-    *       - kind: ServiceAccount
-    *         name: persistent-volume-binder
-    *         namespace: kube-system
-=======
     ```
          kind: List
          apiVersion: v1
@@ -1185,7 +1114,7 @@
              name: azure-cloud-provider
              namespace: kube-system
     ```
-    * If the clusterrole with same has already been provisioned (e.g. for accessing azurefile secrets), then the above yaml should be merged togather, e.g.
+    * If the clusterrole with same has already been provisioned (e.g. for accessing azurefile secrets), then the above yaml should be merged together, e.g.
     ```
          kind: List
          apiVersion: v1
@@ -1226,7 +1155,6 @@
              name: persistent-volume-binder
              namespace: kube-system
     ```
->>>>>>> a78b591e
 
 ### Other notable changes
 
