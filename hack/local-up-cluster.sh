#!/bin/bash

# Copyright 2014 The Kubernetes Authors.
#
# Licensed under the Apache License, Version 2.0 (the "License");
# you may not use this file except in compliance with the License.
# You may obtain a copy of the License at
#
#     http://www.apache.org/licenses/LICENSE-2.0
#
# Unless required by applicable law or agreed to in writing, software
# distributed under the License is distributed on an "AS IS" BASIS,
# WITHOUT WARRANTIES OR CONDITIONS OF ANY KIND, either express or implied.
# See the License for the specific language governing permissions and
# limitations under the License.

KUBE_ROOT=$(dirname "${BASH_SOURCE}")/..

# This command builds and runs a local kubernetes cluster.
# You may need to run this as root to allow kubelet to open docker's socket,
# and to write the test CA in /var/run/kubernetes.
DOCKER_OPTS=${DOCKER_OPTS:-""}
DOCKER=(docker ${DOCKER_OPTS})
DOCKERIZE_KUBELET=${DOCKERIZE_KUBELET:-""}
ALLOW_PRIVILEGED=${ALLOW_PRIVILEGED:-""}
ALLOW_SECURITY_CONTEXT=${ALLOW_SECURITY_CONTEXT:-""}
PSP_ADMISSION=${PSP_ADMISSION:-""}
RUNTIME_CONFIG=${RUNTIME_CONFIG:-""}
KUBELET_AUTHORIZATION_WEBHOOK=${KUBELET_AUTHORIZATION_WEBHOOK:-""}
KUBELET_AUTHENTICATION_WEBHOOK=${KUBELET_AUTHENTICATION_WEBHOOK:-""}
POD_MANIFEST_PATH=${POD_MANIFEST_PATH:-"/var/run/kubernetes/static-pods"}
# Name of the network plugin, eg: "kubenet"
NET_PLUGIN=${NET_PLUGIN:-""}
# Place the binaries required by NET_PLUGIN in this directory, eg: "/home/kubernetes/bin".
NET_PLUGIN_DIR=${NET_PLUGIN_DIR:-""}
SERVICE_CLUSTER_IP_RANGE=${SERVICE_CLUSTER_IP_RANGE:-10.0.0.0/24}
FIRST_SERVICE_CLUSTER_IP=${FIRST_SERVICE_CLUSTER_IP:-10.0.0.1}
# if enabled, must set CGROUP_ROOT
CGROUPS_PER_QOS=${CGROUPS_PER_QOS:-false}
# this is not defaulted to preserve backward compatibility.
# if EXPERIMENTAL_CGROUPS_PER_QOS is enabled, recommend setting to /
CGROUP_ROOT=${CGROUP_ROOT:-""}
# name of the cgroup driver, i.e. cgroupfs or systemd
CGROUP_DRIVER=${CGROUP_DRIVER:-""}

# enables testing eviction scenarios locally.
EVICTION_HARD=${EVICTION_HARD:-"memory.available<100Mi"}
EVICTION_SOFT=${EVICTION_SOFT:-""}
EVICTION_PRESSURE_TRANSITION_PERIOD=${EVICTION_PRESSURE_TRANSITION_PERIOD:-"1m"}

# We disable cluster DNS by default because this script uses docker0 (or whatever
# container bridge docker is currently using) and we don't know the IP of the
# DNS pod to pass in as --cluster-dns. To set this up by hand, set this flag
# and change DNS_SERVER_IP to the appropriate IP.
ENABLE_CLUSTER_DNS=${KUBE_ENABLE_CLUSTER_DNS:-false}
DNS_SERVER_IP=${KUBE_DNS_SERVER_IP:-10.0.0.10}
DNS_DOMAIN=${KUBE_DNS_NAME:-"cluster.local"}
KUBECTL=${KUBECTL:-cluster/kubectl.sh}
WAIT_FOR_URL_API_SERVER=${WAIT_FOR_URL_API_SERVER:-10}
ENABLE_DAEMON=${ENABLE_DAEMON:-false}
HOSTNAME_OVERRIDE=${HOSTNAME_OVERRIDE:-"127.0.0.1"}
CLOUD_PROVIDER=${CLOUD_PROVIDER:-""}
CLOUD_CONFIG=${CLOUD_CONFIG:-""}
FEATURE_GATES=${FEATURE_GATES:-"AllAlpha=true"}

# RBAC Mode options
ALLOW_ANY_TOKEN=${ALLOW_ANY_TOKEN:-false}
ENABLE_RBAC=${ENABLE_RBAC:-false}
KUBECONFIG_TOKEN=${KUBECONFIG_TOKEN:-""}
AUTH_ARGS=${AUTH_ARGS:-""}

# start the cache mutation detector by default so that cache mutators will be found
KUBE_CACHE_MUTATION_DETECTOR="${KUBE_CACHE_MUTATION_DETECTOR:-true}"
export KUBE_CACHE_MUTATION_DETECTOR


# START_MODE can be 'all', 'kubeletonly', or 'nokubelet'
START_MODE=${START_MODE:-"all"}

# sanity check for OpenStack provider
if [ "${CLOUD_PROVIDER}" == "openstack" ]; then
    if [ "${CLOUD_CONFIG}" == "" ]; then
        echo "Missing CLOUD_CONFIG env for OpenStack provider!"
        exit 1
    fi
    if [ ! -f "${CLOUD_CONFIG}" ]; then
        echo "Cloud config ${CLOUD_CONFIG} doesn't exist"
        exit 1
    fi
fi

if [ "$(id -u)" != "0" ]; then
    echo "WARNING : This script MAY be run as root for docker socket / iptables functionality; if failures occur, retry as root." 2>&1
fi

# Stop right away if the build fails
set -e

source "${KUBE_ROOT}/hack/lib/init.sh"

function usage {
            echo "This script starts a local kube cluster. "
            echo "Example 0: hack/local-up-cluster.sh -h  (this 'help' usage description)"
            echo "Example 1: hack/local-up-cluster.sh -o _output/dockerized/bin/linux/amd64/ (run from docker output)"
            echo "Example 2: hack/local-up-cluster.sh -O (auto-guess the bin path for your platform)"
            echo "Example 3: hack/local-up-cluster.sh (build a local copy of the source)"
}

# This function guesses where the existing cached binary build is for the `-O`
# flag
function guess_built_binary_path {
  local hyperkube_path=$(kube::util::find-binary "hyperkube")
  if [[ -z "${hyperkube_path}" ]]; then
    return
  fi
  echo -n "$(dirname "${hyperkube_path}")"
}

### Allow user to supply the source directory.
GO_OUT=${GO_OUT:-}
while getopts "ho:O" OPTION
do
    case $OPTION in
        o)
            echo "skipping build"
            GO_OUT="$OPTARG"
            echo "using source $GO_OUT"
            ;;
        O)
            GO_OUT=$(guess_built_binary_path)
            if [ $GO_OUT == "" ]; then
                echo "Could not guess the correct output directory to use."
                exit 1
            fi
            ;;
        h)
            usage
            exit
            ;;
        ?)
            usage
            exit
            ;;
    esac
done

if [ "x$GO_OUT" == "x" ]; then
    make -C "${KUBE_ROOT}" WHAT="cmd/kubectl cmd/hyperkube vendor/k8s.io/kube-aggregator"
else
    echo "skipped the build."
fi

function test_rkt {
    if [[ -n "${RKT_PATH}" ]]; then
      ${RKT_PATH} list 2> /dev/null 1> /dev/null
      if [ "$?" != "0" ]; then
        echo "Failed to successfully run 'rkt list', please verify that ${RKT_PATH} is the path of rkt binary."
        exit 1
      fi
    else
      rkt list 2> /dev/null 1> /dev/null
      if [ "$?" != "0" ]; then
        echo "Failed to successfully run 'rkt list', please verify that rkt is in \$PATH."
        exit 1
      fi
    fi
}


# Shut down anyway if there's an error.
set +e

API_PORT=${API_PORT:-8080}
API_SECURE_PORT=${API_SECURE_PORT:-6443}
API_HOST=${API_HOST:-localhost}
API_HOST_IP=${API_HOST_IP:-"127.0.0.1"}
API_BIND_ADDR=${API_BIND_ADDR:-"0.0.0.0"}
KUBELET_HOST=${KUBELET_HOST:-"127.0.0.1"}
# By default only allow CORS for requests on localhost
API_CORS_ALLOWED_ORIGINS=${API_CORS_ALLOWED_ORIGINS:-/127.0.0.1(:[0-9]+)?$,/localhost(:[0-9]+)?$}
KUBELET_PORT=${KUBELET_PORT:-10250}
LOG_LEVEL=${LOG_LEVEL:-3}
CONTAINER_RUNTIME=${CONTAINER_RUNTIME:-"docker"}
CONTAINER_RUNTIME_ENDPOINT=${CONTAINER_RUNTIME_ENDPOINT:-""}
IMAGE_SERVICE_ENDPOINT=${IMAGE_SERVICE_ENDPOINT:-""}
POD_INFRA_CONTAINER_IMAGE=${POD_INFRA_CONTAINER_IMAGE:-""}
RKT_PATH=${RKT_PATH:-""}
RKT_STAGE1_IMAGE=${RKT_STAGE1_IMAGE:-""}
CHAOS_CHANCE=${CHAOS_CHANCE:-0.0}
CPU_CFS_QUOTA=${CPU_CFS_QUOTA:-true}
ENABLE_HOSTPATH_PROVISIONER=${ENABLE_HOSTPATH_PROVISIONER:-"false"}
CLAIM_BINDER_SYNC_PERIOD=${CLAIM_BINDER_SYNC_PERIOD:-"15s"} # current k8s default
ENABLE_CONTROLLER_ATTACH_DETACH=${ENABLE_CONTROLLER_ATTACH_DETACH:-"true"} # current default
# This is the default dir and filename where the apiserver will generate a self-signed cert
# which should be able to be used as the CA to verify itself
CERT_DIR=${CERT_DIR:-"/var/run/kubernetes"}
ROOT_CA_FILE=${CERT_DIR}/server-ca.crt

# name of the cgroup driver, i.e. cgroupfs or systemd
if [[ ${CONTAINER_RUNTIME} == "docker" ]]; then
  # default cgroup driver to match what is reported by docker to simplify local development
  if [[ -z ${CGROUP_DRIVER} ]]; then
    # match driver with docker runtime reported value (they must match)
    CGROUP_DRIVER=$(docker info | grep "Cgroup Driver:" | cut -f3- -d' ')
    echo "Kubelet cgroup driver defaulted to use: ${CGROUP_DRIVER}"
  fi
fi



# Ensure CERT_DIR is created for auto-generated crt/key and kubeconfig
mkdir -p "${CERT_DIR}" &>/dev/null || sudo mkdir -p "${CERT_DIR}"
CONTROLPLANE_SUDO=$(test -w "${CERT_DIR}" || echo "sudo -E")

function test_apiserver_off {
    # For the common local scenario, fail fast if server is already running.
    # this can happen if you run local-up-cluster.sh twice and kill etcd in between.
    if [[ "${API_PORT}" -gt "0" ]]; then
        curl --silent -g $API_HOST:$API_PORT
        if [ ! $? -eq 0 ]; then
            echo "API SERVER insecure port is free, proceeding..."
        else
            echo "ERROR starting API SERVER, exiting. Some process on $API_HOST is serving already on $API_PORT"
            exit 1
        fi
    fi

    curl --silent -k -g $API_HOST:$API_SECURE_PORT
    if [ ! $? -eq 0 ]; then
        echo "API SERVER secure port is free, proceeding..."
    else
        echo "ERROR starting API SERVER, exiting. Some process on $API_HOST is serving already on $API_SECURE_PORT"
        exit 1
    fi
}

function detect_binary {
    # Detect the OS name/arch so that we can find our binary
    case "$(uname -s)" in
      Darwin)
        host_os=darwin
        ;;
      Linux)
        host_os=linux
        ;;
      *)
        echo "Unsupported host OS.  Must be Linux or Mac OS X." >&2
        exit 1
        ;;
    esac

    case "$(uname -m)" in
      x86_64*)
        host_arch=amd64
        ;;
      i?86_64*)
        host_arch=amd64
        ;;
      amd64*)
        host_arch=amd64
        ;;
      aarch64*)
        host_arch=arm64
        ;;
      arm64*)
        host_arch=arm64
        ;;
      arm*)
        host_arch=arm
        ;;
      i?86*)
        host_arch=x86
        ;;
      s390x*)
        host_arch=s390x
        ;;
      ppc64le*)
        host_arch=ppc64le
        ;;
      *)
        echo "Unsupported host arch. Must be x86_64, 386, arm, arm64, s390x or ppc64le." >&2
        exit 1
        ;;
    esac

   GO_OUT="${KUBE_ROOT}/_output/local/bin/${host_os}/${host_arch}"
}

cleanup_dockerized_kubelet()
{
  if [[ -e $KUBELET_CIDFILE ]]; then
    docker kill $(<$KUBELET_CIDFILE) > /dev/null
    rm -f $KUBELET_CIDFILE
  fi
}

cleanup()
{
  echo "Cleaning up..."
  # delete running images
  # if [[ "${ENABLE_CLUSTER_DNS}" = true ]]; then
  # Still need to figure why this commands throw an error: Error from server: client: etcd cluster is unavailable or misconfigured
  #     ${KUBECTL} --namespace=kube-system delete service kube-dns
  # And this one hang forever:
  #     ${KUBECTL} --namespace=kube-system delete rc kube-dns-v10
  # fi

  # Check if the API server is still running
  [[ -n "${APISERVER_PID-}" ]] && APISERVER_PIDS=$(pgrep -P ${APISERVER_PID} ; ps -o pid= -p ${APISERVER_PID})
  [[ -n "${APISERVER_PIDS-}" ]] && sudo kill ${APISERVER_PIDS}

  # Check if the controller-manager is still running
  [[ -n "${CTLRMGR_PID-}" ]] && CTLRMGR_PIDS=$(pgrep -P ${CTLRMGR_PID} ; ps -o pid= -p ${CTLRMGR_PID})
  [[ -n "${CTLRMGR_PIDS-}" ]] && sudo kill ${CTLRMGR_PIDS}

  if [[ -n "$DOCKERIZE_KUBELET" ]]; then
    cleanup_dockerized_kubelet
  else
    # Check if the kubelet is still running
    [[ -n "${KUBELET_PID-}" ]] && KUBELET_PIDS=$(pgrep -P ${KUBELET_PID} ; ps -o pid= -p ${KUBELET_PID})
    [[ -n "${KUBELET_PIDS-}" ]] && sudo kill ${KUBELET_PIDS}
  fi

  # Check if the proxy is still running
  [[ -n "${PROXY_PID-}" ]] && PROXY_PIDS=$(pgrep -P ${PROXY_PID} ; ps -o pid= -p ${PROXY_PID})
  [[ -n "${PROXY_PIDS-}" ]] && sudo kill ${PROXY_PIDS}

  # Check if the scheduler is still running
  [[ -n "${SCHEDULER_PID-}" ]] && SCHEDULER_PIDS=$(pgrep -P ${SCHEDULER_PID} ; ps -o pid= -p ${SCHEDULER_PID})
  [[ -n "${SCHEDULER_PIDS-}" ]] && sudo kill ${SCHEDULER_PIDS}

  # Check if the etcd is still running
  [[ -n "${ETCD_PID-}" ]] && kube::etcd::stop
  [[ -n "${ETCD_DIR-}" ]] && kube::etcd::clean_etcd_dir

  exit 0
}

function warning {
  message=$1

  echo $(tput bold)$(tput setaf 1)
  echo "WARNING: ${message}"
  echo $(tput sgr0)
}

function start_etcd {
    echo "Starting etcd"
    kube::etcd::start
}

function set_service_accounts {
    SERVICE_ACCOUNT_LOOKUP=${SERVICE_ACCOUNT_LOOKUP:-false}
    SERVICE_ACCOUNT_KEY=${SERVICE_ACCOUNT_KEY:-/tmp/kube-serviceaccount.key}
    # Generate ServiceAccount key if needed
    if [[ ! -f "${SERVICE_ACCOUNT_KEY}" ]]; then
      mkdir -p "$(dirname ${SERVICE_ACCOUNT_KEY})"
      openssl genrsa -out "${SERVICE_ACCOUNT_KEY}" 2048 2>/dev/null
    fi
}

function start_apiserver {
    security_admission=""
    if [[ -z "${ALLOW_SECURITY_CONTEXT}" ]]; then
      security_admission=",SecurityContextDeny"
    fi
    if [[ -n "${PSP_ADMISSION}" ]]; then
      security_admission=",PodSecurityPolicy"
    fi

    # Admission Controllers to invoke prior to persisting objects in cluster
    ADMISSION_CONTROL=NamespaceLifecycle,LimitRanger,ServiceAccount${security_admission},ResourceQuota,DefaultStorageClass

    # This is the default dir and filename where the apiserver will generate a self-signed cert
    # which should be able to be used as the CA to verify itself

    anytoken_arg=""
    if [[ "${ALLOW_ANY_TOKEN}" = true ]]; then
      anytoken_arg="--insecure-allow-any-token "
      KUBECONFIG_TOKEN="${KUBECONFIG_TOKEN:-system:admin/system:masters}"
    fi
    authorizer_arg=""
    if [[ "${ENABLE_RBAC}" = true ]]; then
      authorizer_arg="--authorization-mode=RBAC "
    fi
    priv_arg=""
    if [[ -n "${ALLOW_PRIVILEGED}" ]]; then
      priv_arg="--allow-privileged "
    fi
    runtime_config=""
    if [[ -n "${RUNTIME_CONFIG}" ]]; then
      runtime_config="--runtime-config=${RUNTIME_CONFIG}"
    fi

    # Let the API server pick a default address when API_HOST_IP
    # is set to 127.0.0.1
    advertise_address=""
    if [[ "${API_HOST_IP}" != "127.0.0.1" ]]; then
        advertise_address="--advertise_address=${API_HOST_IP}"
    fi

    # Create CA signers
    kube::util::create_signing_certkey "${CONTROLPLANE_SUDO}" "${CERT_DIR}" server '"server auth"'
    kube::util::create_signing_certkey "${CONTROLPLANE_SUDO}" "${CERT_DIR}" client '"client auth"'
    # Create auth proxy client ca
    kube::util::create_signing_certkey "${CONTROLPLANE_SUDO}" "${CERT_DIR}" request-header '"client auth"'

    # serving cert for kube-apiserver
    kube::util::create_serving_certkey "${CONTROLPLANE_SUDO}" "${CERT_DIR}" "server-ca" kube-apiserver kubernetes.default kubernetes.default.svc "localhost" ${API_HOST_IP} ${API_HOST} ${FIRST_SERVICE_CLUSTER_IP}

    # Create client certs signed with client-ca, given id, given CN and a number of groups
    kube::util::create_client_certkey "${CONTROLPLANE_SUDO}" "${CERT_DIR}" 'client-ca' kubelet system:node:${HOSTNAME_OVERRIDE} system:nodes
    kube::util::create_client_certkey "${CONTROLPLANE_SUDO}" "${CERT_DIR}" 'client-ca' kube-proxy system:kube-proxy system:nodes
    kube::util::create_client_certkey "${CONTROLPLANE_SUDO}" "${CERT_DIR}" 'client-ca' controller system:kube-controller-manager
    kube::util::create_client_certkey "${CONTROLPLANE_SUDO}" "${CERT_DIR}" 'client-ca' scheduler  system:kube-scheduler
    kube::util::create_client_certkey "${CONTROLPLANE_SUDO}" "${CERT_DIR}" 'client-ca' admin system:admin system:masters

    # Create matching certificates for kube-aggregator
    kube::util::create_serving_certkey "${CONTROLPLANE_SUDO}" "${CERT_DIR}" "server-ca" kube-aggregator api.kube-public.svc "localhost" ${API_HOST_IP}
    kube::util::create_client_certkey "${CONTROLPLANE_SUDO}" "${CERT_DIR}" request-header-ca auth-proxy system:auth-proxy
    # TODO remove masters and add rolebinding
    kube::util::create_client_certkey "${CONTROLPLANE_SUDO}" "${CERT_DIR}" 'client-ca' kube-aggregator system:kube-aggregator system:masters
    kube::util::write_client_kubeconfig "${CONTROLPLANE_SUDO}" "${CERT_DIR}" "${ROOT_CA_FILE}" "${API_HOST}" "${API_SECURE_PORT}" kube-aggregator


    APISERVER_LOG=/tmp/kube-apiserver.log
    ${CONTROLPLANE_SUDO} "${GO_OUT}/hyperkube" apiserver ${anytoken_arg} ${authorizer_arg} ${priv_arg} ${runtime_config}\
      ${advertise_address} \
      --v=${LOG_LEVEL} \
      --cert-dir="${CERT_DIR}" \
      --client-ca-file="${CERT_DIR}/client-ca.crt" \
      --service-account-key-file="${SERVICE_ACCOUNT_KEY}" \
      --service-account-lookup="${SERVICE_ACCOUNT_LOOKUP}" \
      --admission-control="${ADMISSION_CONTROL}" \
      --bind-address="${API_BIND_ADDR}" \
      --secure-port="${API_SECURE_PORT}" \
      --tls-cert-file="${CERT_DIR}/serving-kube-apiserver.crt" \
      --tls-private-key-file="${CERT_DIR}/serving-kube-apiserver.key" \
      --tls-ca-file="${CERT_DIR}/server-ca.crt" \
      --insecure-bind-address="${API_HOST_IP}" \
      --insecure-port="${API_PORT}" \
      --etcd-servers="http://${ETCD_HOST}:${ETCD_PORT}" \
      --service-cluster-ip-range="${SERVICE_CLUSTER_IP_RANGE}" \
      --feature-gates="${FEATURE_GATES}" \
      --cloud-provider="${CLOUD_PROVIDER}" \
      --cloud-config="${CLOUD_CONFIG}" \
      --requestheader-username-headers=X-Remote-User \
      --requestheader-group-headers=X-Remote-Group \
      --requestheader-extra-headers-prefix=X-Remote-Extra- \
      --requestheader-client-ca-file="${CERT_DIR}/request-header-ca.crt" \
      --requestheader-allowed-names=system:auth-proxy \
      --cors-allowed-origins="${API_CORS_ALLOWED_ORIGINS}" >"${APISERVER_LOG}" 2>&1 &
    APISERVER_PID=$!

    # Wait for kube-apiserver to come up before launching the rest of the components.
    echo "Waiting for apiserver to come up"
    # this uses the API port because if you don't have any authenticator, you can't seem to use the secure port at all.
    # this matches what happened with the combination in 1.4.
    # TODO change this conditionally based on whether API_PORT is on or off
    kube::util::wait_for_url "http://${API_HOST_IP}:${API_PORT}/version" "apiserver: " 1 ${WAIT_FOR_URL_API_SERVER} \
        || { echo "check apiserver logs: ${APISERVER_LOG}" ; exit 1 ; }

    # Create kubeconfigs for all components, using client certs
    kube::util::write_client_kubeconfig "${CONTROLPLANE_SUDO}" "${CERT_DIR}" "${ROOT_CA_FILE}" "${API_HOST}" "${API_SECURE_PORT}" admin
    ${CONTROLPLANE_SUDO} chown "${USER}" "${CERT_DIR}/client-admin.key" # make readable for kubectl
    kube::util::write_client_kubeconfig "${CONTROLPLANE_SUDO}" "${CERT_DIR}" "${ROOT_CA_FILE}" "${API_HOST}" "${API_SECURE_PORT}" kubelet
    kube::util::write_client_kubeconfig "${CONTROLPLANE_SUDO}" "${CERT_DIR}" "${ROOT_CA_FILE}" "${API_HOST}" "${API_SECURE_PORT}" kube-proxy
    kube::util::write_client_kubeconfig "${CONTROLPLANE_SUDO}" "${CERT_DIR}" "${ROOT_CA_FILE}" "${API_HOST}" "${API_SECURE_PORT}" controller
    kube::util::write_client_kubeconfig "${CONTROLPLANE_SUDO}" "${CERT_DIR}" "${ROOT_CA_FILE}" "${API_HOST}" "${API_SECURE_PORT}" scheduler

    if [[ -z "${AUTH_ARGS}" ]]; then
        if [[ "${ALLOW_ANY_TOKEN}" = true ]]; then
            # use token authentication
            if [[ -n "${KUBECONFIG_TOKEN}" ]]; then
                AUTH_ARGS="--token=${KUBECONFIG_TOKEN}"
            else
                AUTH_ARGS="--token=system:admin/system:masters"
            fi
        else
            # default to the admin client cert/key
            AUTH_ARGS="--client-key=${CERT_DIR}/client-admin.key --client-certificate=${CERT_DIR}/client-admin.crt"
        fi
    fi

    # create the kube-public namespace for the aggregator
    ${KUBECTL} --kubeconfig="${CERT_DIR}/admin.kubeconfig" create namespace kube-public
    ${CONTROLPLANE_SUDO} cp "${CERT_DIR}/admin.kubeconfig" "${CERT_DIR}/admin-kube-aggregator.kubeconfig"
    ${CONTROLPLANE_SUDO} chown $(whoami) "${CERT_DIR}/admin-kube-aggregator.kubeconfig"
    ${KUBECTL} config set-cluster local-up-cluster --kubeconfig="${CERT_DIR}/admin-kube-aggregator.kubeconfig" --server="https://${API_HOST_IP}:31090"
    echo "use 'kubectl --kubeconfig=${CERT_DIR}/admin-kube-aggregator.kubeconfig' to use the aggregated API server"

}

function start_controller_manager {
    node_cidr_args=""
    if [[ "${NET_PLUGIN}" == "kubenet" ]]; then
      node_cidr_args="--allocate-node-cidrs=true --cluster-cidr=10.1.0.0/16 "
    fi

    CTLRMGR_LOG=/tmp/kube-controller-manager.log
    ${CONTROLPLANE_SUDO} "${GO_OUT}/hyperkube" controller-manager \
      --v=${LOG_LEVEL} \
      --service-account-private-key-file="${SERVICE_ACCOUNT_KEY}" \
      --root-ca-file="${ROOT_CA_FILE}" \
      --enable-hostpath-provisioner="${ENABLE_HOSTPATH_PROVISIONER}" \
      ${node_cidr_args} \
      --pvclaimbinder-sync-period="${CLAIM_BINDER_SYNC_PERIOD}" \
      --feature-gates="${FEATURE_GATES}" \
      --cloud-provider="${CLOUD_PROVIDER}" \
      --cloud-config="${CLOUD_CONFIG}" \
      --kubeconfig "$CERT_DIR"/controller.kubeconfig \
      --use-service-account-credentials \
      --master="https://${API_HOST}:${API_SECURE_PORT}" >"${CTLRMGR_LOG}" 2>&1 &
    CTLRMGR_PID=$!
}

function start_kubelet {
    KUBELET_LOG=/tmp/kubelet.log
    mkdir -p ${POD_MANIFEST_PATH} || true

    priv_arg=""
    if [[ -n "${ALLOW_PRIVILEGED}" ]]; then
      priv_arg="--allow-privileged "
    fi

    mkdir -p /var/lib/kubelet
    if [[ -z "${DOCKERIZE_KUBELET}" ]]; then
      # Enable dns
      if [[ "${ENABLE_CLUSTER_DNS}" = true ]]; then
         dns_args="--cluster-dns=${DNS_SERVER_IP} --cluster-domain=${DNS_DOMAIN}"
      else
         # To start a private DNS server set ENABLE_CLUSTER_DNS and
         # DNS_SERVER_IP/DOMAIN. This will at least provide a working
         # DNS server for real world hostnames.
         dns_args="--cluster-dns=8.8.8.8"
      fi

      net_plugin_args=""
      if [[ -n "${NET_PLUGIN}" ]]; then
        net_plugin_args="--network-plugin=${NET_PLUGIN}"
      fi

      auth_args=""
      if [[ -n "${KUBELET_AUTHORIZATION_WEBHOOK:-}" ]]; then
        auth_args="${auth_args} --authorization-mode=Webhook"
      fi
      if [[ -n "${KUBELET_AUTHENTICATION_WEBHOOK:-}" ]]; then
        auth_args="${auth_args} --authentication-token-webhook"
      fi
      if [[ -n "${CLIENT_CA_FILE:-}" ]]; then
        auth_args="${auth_args} --client-ca-file=${CLIENT_CA_FILE}"
      fi

      net_plugin_dir_args=""
      if [[ -n "${NET_PLUGIN_DIR}" ]]; then
        net_plugin_dir_args="--network-plugin-dir=${NET_PLUGIN_DIR}"
      fi

      container_runtime_endpoint_args=""
      if [[ -n "${CONTAINER_RUNTIME_ENDPOINT}" ]]; then
        container_runtime_endpoint_args="--container-runtime-endpoint=${CONTAINER_RUNTIME_ENDPOINT}"
      fi

      image_service_endpoint_args=""
      if [[ -n "${IMAGE_SERVICE_ENDPOINT}" ]]; then
        image_service_endpoint_args="--image-service-endpoint=${IMAGE_SERVICE_ENDPOINT}"
      fi

<<<<<<< HEAD
      pod_infra_container_image=""
      if [[ -n "${POD_INFRA_CONTAINER_IMAGE}" ]]; then
        pod_infra_container_image="--pod-infra-container-image=${POD_INFRA_CONTAINER_IMAGE}"
=======
      pod_infra_container_image_args=""
      if [[ -n "${POD_INFRA_CONTAINER_IMAGE}" ]]; then
        pod_infra_container_image_args="--pod-infra-container-image=${POD_INFRA_CONTAINER_IMAGE}"
>>>>>>> 0fd25cdc
      fi

      sudo -E "${GO_OUT}/hyperkube" kubelet ${priv_arg}\
        --v=${LOG_LEVEL} \
        --chaos-chance="${CHAOS_CHANCE}" \
        --container-runtime="${CONTAINER_RUNTIME}" \
        --rkt-path="${RKT_PATH}" \
        --rkt-stage1-image="${RKT_STAGE1_IMAGE}" \
        --hostname-override="${HOSTNAME_OVERRIDE}" \
        --cloud-provider="${CLOUD_PROVIDER}" \
        --cloud-config="${CLOUD_CONFIG}" \
        --address="${KUBELET_HOST}" \
        --require-kubeconfig \
        --kubeconfig "$CERT_DIR"/kubelet.kubeconfig \
        --feature-gates="${FEATURE_GATES}" \
        --cpu-cfs-quota=${CPU_CFS_QUOTA} \
        --enable-controller-attach-detach="${ENABLE_CONTROLLER_ATTACH_DETACH}" \
        --cgroups-per-qos=${CGROUPS_PER_QOS} \
        --cgroup-driver=${CGROUP_DRIVER} \
        --cgroup-root=${CGROUP_ROOT} \
        --keep-terminated-pod-volumes=true \
        --eviction-hard=${EVICTION_HARD} \
        --eviction-soft=${EVICTION_SOFT} \
        --eviction-pressure-transition-period=${EVICTION_PRESSURE_TRANSITION_PERIOD} \
        --pod-manifest-path="${POD_MANIFEST_PATH}" \
        ${auth_args} \
        ${dns_args} \
        ${net_plugin_dir_args} \
        ${net_plugin_args} \
        ${container_runtime_endpoint_args} \
        ${image_service_endpoint_args} \
<<<<<<< HEAD
        ${pod_infra_container_image} \
=======
        ${pod_infra_container_image_args} \
>>>>>>> 0fd25cdc
        --port="$KUBELET_PORT" >"${KUBELET_LOG}" 2>&1 &
      KUBELET_PID=$!
      # Quick check that kubelet is running.
      if ps -p $KUBELET_PID > /dev/null ; then 
	echo "kubelet ( $KUBELET_PID ) is running."
      else
	cat ${KUBELET_LOG} ; exit 1
      fi	
    else
      # Docker won't run a container with a cidfile (container id file)
      # unless that file does not already exist; clean up an existing
      # dockerized kubelet that might be running.
      cleanup_dockerized_kubelet
      cred_bind=""
      # path to cloud credentials.
      cloud_cred=""
      if [ "${CLOUD_PROVIDER}" == "aws" ]; then
          cloud_cred="${HOME}/.aws/credentials"
      fi
      if [ "${CLOUD_PROVIDER}" == "gce" ]; then
          cloud_cred="${HOME}/.config/gcloud"
      fi
      if [ "${CLOUD_PROVIDER}" == "openstack" ]; then
          cloud_cred="${CLOUD_CONFIG}"
      fi
      if  [[ -n "${cloud_cred}" ]]; then
          cred_bind="--volume=${cloud_cred}:${cloud_cred}:ro"
      fi

      docker run \
        --volume=/:/rootfs:ro \
        --volume=/var/run:/var/run:rw \
        --volume=/sys:/sys:ro \
        --volume=/var/lib/docker/:/var/lib/docker:ro \
        --volume=/var/lib/kubelet/:/var/lib/kubelet:rw \
        --volume=/dev:/dev \
        ${cred_bind} \
        --net=host \
        --privileged=true \
        -i \
        --cidfile=$KUBELET_CIDFILE \
        gcr.io/google_containers/kubelet \
        /kubelet --v=${LOG_LEVEL} --containerized ${priv_arg}--chaos-chance="${CHAOS_CHANCE}" --pod-manifest-path="${POD_MANIFEST_PATH}" --hostname-override="${HOSTNAME_OVERRIDE}" --cloud-provider="${CLOUD_PROVIDER}" --cloud-config="${CLOUD_CONFIG}" \ --address="127.0.0.1" --require-kubeconfig --kubeconfig "$CERT_DIR"/kubelet.kubeconfig --api-servers="https://${API_HOST}:${API_SECURE_PORT}" --port="$KUBELET_PORT"  --enable-controller-attach-detach="${ENABLE_CONTROLLER_ATTACH_DETACH}" &> $KUBELET_LOG &
    fi
}

function start_kubeproxy {
    PROXY_LOG=/tmp/kube-proxy.log
    sudo "${GO_OUT}/hyperkube" proxy \
      --v=${LOG_LEVEL} \
      --hostname-override="${HOSTNAME_OVERRIDE}" \
      --feature-gates="${FEATURE_GATES}" \
      --kubeconfig "$CERT_DIR"/kube-proxy.kubeconfig \
      --master="https://${API_HOST}:${API_SECURE_PORT}" >"${PROXY_LOG}" 2>&1 &
    PROXY_PID=$!

    SCHEDULER_LOG=/tmp/kube-scheduler.log
    ${CONTROLPLANE_SUDO} "${GO_OUT}/hyperkube" scheduler \
      --v=${LOG_LEVEL} \
      --kubeconfig "$CERT_DIR"/scheduler.kubeconfig \
      --master="https://${API_HOST}:${API_SECURE_PORT}" >"${SCHEDULER_LOG}" 2>&1 &
    SCHEDULER_PID=$!
}

function start_kubedns {
    if [[ "${ENABLE_CLUSTER_DNS}" = true ]]; then
        echo "Creating kube-system namespace"
        sed -e "s/{{ pillar\['dns_domain'\] }}/${DNS_DOMAIN}/g" "${KUBE_ROOT}/cluster/addons/dns/kubedns-controller.yaml.in" >| kubedns-deployment.yaml
        if [[ "${FEDERATION:-}" == "true" ]]; then
          FEDERATIONS_DOMAIN_MAP="${FEDERATIONS_DOMAIN_MAP:-}"
          if [[ -z "${FEDERATIONS_DOMAIN_MAP}" && -n "${FEDERATION_NAME:-}" && -n "${DNS_ZONE_NAME:-}" ]]; then
            FEDERATIONS_DOMAIN_MAP="${FEDERATION_NAME}=${DNS_ZONE_NAME}"
          fi
          if [[ -n "${FEDERATIONS_DOMAIN_MAP}" ]]; then
            sed -i -e "s/{{ pillar\['federations_domain_map'\] }}/- --federations=${FEDERATIONS_DOMAIN_MAP}/g" kubedns-deployment.yaml
          else
            sed -i -e "/{{ pillar\['federations_domain_map'\] }}/d" kubedns-deployment.yaml
          fi
        else
          sed -i -e "/{{ pillar\['federations_domain_map'\] }}/d" kubedns-deployment.yaml
        fi
        sed -e "s/{{ pillar\['dns_server'\] }}/${DNS_SERVER_IP}/g" "${KUBE_ROOT}/cluster/addons/dns/kubedns-svc.yaml.in" >| kubedns-svc.yaml
        
        # TODO update to dns role once we have one.
        ${KUBECTL} --kubeconfig="${CERT_DIR}/admin.kubeconfig" create clusterrolebinding system:kube-dns --clusterrole=cluster-admin --serviceaccount=kube-system:default
        # use kubectl to create kubedns deployment and service
        ${KUBECTL} --kubeconfig="${CERT_DIR}/admin.kubeconfig" --namespace=kube-system create -f kubedns-deployment.yaml
        ${KUBECTL} --kubeconfig="${CERT_DIR}/admin.kubeconfig" --namespace=kube-system create -f kubedns-svc.yaml
        echo "Kube-dns deployment and service successfully deployed."
        rm  kubedns-deployment.yaml kubedns-svc.yaml
    fi
}

function create_psp_policy {
    echo "Create podsecuritypolicy policies for RBAC."
    ${KUBECTL} --kubeconfig="${CERT_DIR}/admin.kubeconfig" create -f ${KUBE_ROOT}/examples/podsecuritypolicy/rbac/policies.yaml
    ${KUBECTL} --kubeconfig="${CERT_DIR}/admin.kubeconfig" create -f ${KUBE_ROOT}/examples/podsecuritypolicy/rbac/roles.yaml
    ${KUBECTL} --kubeconfig="${CERT_DIR}/admin.kubeconfig" create -f ${KUBE_ROOT}/examples/podsecuritypolicy/rbac/bindings.yaml
}

function print_success {
if [[ "${START_MODE}" != "kubeletonly" ]]; then
  cat <<EOF
Local Kubernetes cluster is running. Press Ctrl-C to shut it down.

Logs:
  ${APISERVER_LOG:-}
  ${CTLRMGR_LOG:-}
  ${PROXY_LOG:-}
  ${SCHEDULER_LOG:-}
EOF
fi

if [[ "${START_MODE}" == "all" ]]; then
  echo "  ${KUBELET_LOG}"
elif [[ "${START_MODE}" == "nokubelet" ]]; then
  echo
  echo "No kubelet was started because you set START_MODE=nokubelet"
  echo "Run this script again with START_MODE=kubeletonly to run a kubelet"
fi

if [[ "${START_MODE}" != "kubeletonly" ]]; then
  echo
  cat <<EOF
To start using your cluster, you can open up another terminal/tab and run:

  export KUBECONFIG=${CERT_DIR}/admin.kubeconfig
  cluster/kubectl.sh

Alternatively, you can write to the default kubeconfig:

  export KUBERNETES_PROVIDER=local

  cluster/kubectl.sh config set-cluster local --server=https://${API_HOST}:${API_SECURE_PORT} --certificate-authority=${ROOT_CA_FILE}
  cluster/kubectl.sh config set-credentials myself ${AUTH_ARGS}
  cluster/kubectl.sh config set-context local --cluster=local --user=myself
  cluster/kubectl.sh config use-context local
  cluster/kubectl.sh
EOF
else
  cat <<EOF
The kubelet was started.

Logs:
  ${KUBELET_LOG}
EOF
fi
}

# validate that etcd is: not running, in path, and has minimum required version.
kube::etcd::validate

if [ "${CONTAINER_RUNTIME}" == "docker" ] && ! kube::util::ensure_docker_daemon_connectivity; then
  exit 1
fi

if [[ "${CONTAINER_RUNTIME}" == "rkt" ]]; then
  test_rkt
fi

if [[ "${START_MODE}" != "kubeletonly" ]]; then
  test_apiserver_off
fi

kube::util::test_openssl_installed
kube::util::test_cfssl_installed

### IF the user didn't supply an output/ for the build... Then we detect.
if [ "$GO_OUT" == "" ]; then
  detect_binary
fi
echo "Detected host and ready to start services.  Doing some housekeeping first..."
echo "Using GO_OUT $GO_OUT"
KUBELET_CIDFILE=/tmp/kubelet.cid
if [[ "${ENABLE_DAEMON}" = false ]]; then
  trap cleanup EXIT
fi

echo "Starting services now!"
if [[ "${START_MODE}" != "kubeletonly" ]]; then
  start_etcd
  set_service_accounts
  start_apiserver
  start_controller_manager
  start_kubeproxy
  start_kubedns
fi

if [[ "${START_MODE}" != "nokubelet" ]]; then
  ## TODO remove this check if/when kubelet is supported on darwin
  # Detect the OS name/arch and display appropriate error.
    case "$(uname -s)" in
      Darwin)
        warning "kubelet is not currently supported in darwin, kubelet aborted."
        KUBELET_LOG=""
        ;;
      Linux)
        start_kubelet
        ;;
      *)
        warning "Unsupported host OS.  Must be Linux or Mac OS X, kubelet aborted."
        ;;
    esac
fi

if [[ -n "${PSP_ADMISSION}" && "${ENABLE_RBAC}" = true ]]; then
  create_psp_policy
fi

print_success

if [[ "${ENABLE_DAEMON}" = false ]]; then
  while true; do sleep 1; done
fi

<|MERGE_RESOLUTION|>--- conflicted
+++ resolved
@@ -565,16 +565,9 @@
       if [[ -n "${IMAGE_SERVICE_ENDPOINT}" ]]; then
         image_service_endpoint_args="--image-service-endpoint=${IMAGE_SERVICE_ENDPOINT}"
       fi
-
-<<<<<<< HEAD
-      pod_infra_container_image=""
-      if [[ -n "${POD_INFRA_CONTAINER_IMAGE}" ]]; then
-        pod_infra_container_image="--pod-infra-container-image=${POD_INFRA_CONTAINER_IMAGE}"
-=======
       pod_infra_container_image_args=""
       if [[ -n "${POD_INFRA_CONTAINER_IMAGE}" ]]; then
         pod_infra_container_image_args="--pod-infra-container-image=${POD_INFRA_CONTAINER_IMAGE}"
->>>>>>> 0fd25cdc
       fi
 
       sudo -E "${GO_OUT}/hyperkube" kubelet ${priv_arg}\
@@ -606,11 +599,7 @@
         ${net_plugin_args} \
         ${container_runtime_endpoint_args} \
         ${image_service_endpoint_args} \
-<<<<<<< HEAD
-        ${pod_infra_container_image} \
-=======
         ${pod_infra_container_image_args} \
->>>>>>> 0fd25cdc
         --port="$KUBELET_PORT" >"${KUBELET_LOG}" 2>&1 &
       KUBELET_PID=$!
       # Quick check that kubelet is running.
