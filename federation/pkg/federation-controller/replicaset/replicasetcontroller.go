--- conflicted
+++ resolved
@@ -185,15 +185,7 @@
 		&extensionsv1.ReplicaSet{},
 		controller.NoResyncPeriodFunc(),
 		fedutil.NewTriggerOnMetaAndSpecChanges(
-<<<<<<< HEAD
-			func(obj runtime.Object) { frsc.deliverReplicaSetObj(obj, replicaSetReviewDelay) },
-		),
-		cache.Indexers{cache.NamespaceIndex: cache.MetaNamespaceIndexFunc},
-	)
-	frsc.replicaSetLister = extensionslisters.NewReplicaSetLister(replicaSetIndexer)
-=======
-			func(obj runtime.Object) { frsc.deliverFedReplicaSetObj(obj, replicaSetReviewDelay) }))
->>>>>>> 9a47d057
+			func(obj runtime.Object) { frsc.deliverReplicaSetObj(obj, replicaSetReviewDelay) }))
 
 	frsc.fedUpdater = fedutil.NewFederatedUpdater(frsc.fedReplicaSetInformer,
 		func(client kubeclientset.Interface, obj runtime.Object) error {
@@ -307,29 +299,7 @@
 	return true
 }
 
-<<<<<<< HEAD
 func (frsc *ReplicaSetController) deliverReplicaSetObj(obj interface{}, delay time.Duration) {
-=======
-func (frsc *ReplicaSetController) deliverLocalReplicaSet(obj interface{}, duration time.Duration) {
-	key, err := controller.KeyFunc(obj)
-	if err != nil {
-		glog.Errorf("Couldn't get key for object %v: %v", obj, err)
-		return
-	}
-	_, exists, err := frsc.replicaSetStore.GetByKey(key)
-	switch {
-	case !exists:
-		// do nothing
-	case err != nil:
-		glog.Errorf("Couldn't get federation replicaset %v: %v", key, err)
-	default:
-		// ReplicaSet exists. Ignore ReplicaSets that exist only in local k8s
-		frsc.deliverReplicaSetByKey(key, duration, false)
-	}
-}
-
-func (frsc *ReplicaSetController) deliverFedReplicaSetObj(obj interface{}, delay time.Duration) {
->>>>>>> 9a47d057
 	key, err := controller.KeyFunc(obj)
 	if err != nil {
 		glog.Errorf("Couldn't get key for object %+v: %v", obj, err)
