--- conflicted
+++ resolved
@@ -26,15 +26,6 @@
 
 const connectionTimeout = 1 * time.Second
 
-<<<<<<< HEAD
-type connection interface {
-	serverReachable(address string) (bool, error)
-	parseServerList(serverList []string) error
-	CheckEtcdServers() (bool, error)
-}
-
-=======
->>>>>>> ee4d90aa
 // EtcdConnection holds the Etcd server list
 type EtcdConnection struct {
 	ServerList []string
@@ -63,18 +54,11 @@
 // CheckEtcdServers will attempt to reach all etcd servers once. If any
 // can be reached, return true.
 func (con EtcdConnection) CheckEtcdServers() (done bool, err error) {
-<<<<<<< HEAD
-	// Attempt to reach every Etcd server in order
-	for _, serverURI := range con.ServerList {
-		var host *url.URL
-		host, err = parseServerURI(serverURI)
-=======
 	// Attempt to reach every Etcd server randomly.
 	serverNumber := len(con.ServerList)
 	serverPerms := rand.Perm(serverNumber)
 	for _, index := range serverPerms {
 		host, err := parseServerURI(con.ServerList[index])
->>>>>>> ee4d90aa
 		if err != nil {
 			return false, err
 		}
