/*
Copyright 2016 The Kubernetes Authors.

Licensed under the Apache License, Version 2.0 (the "License");
you may not use this file except in compliance with the License.
You may obtain a copy of the License at

    http://www.apache.org/licenses/LICENSE-2.0

Unless required by applicable law or agreed to in writing, software
distributed under the License is distributed on an "AS IS" BASIS,
WITHOUT WARRANTIES OR CONDITIONS OF ANY KIND, either express or implied.
See the License for the specific language governing permissions and
limitations under the License.
*/

package statefulset

import (
<<<<<<< HEAD
	//"fmt"
	//"math/rand"
	//"reflect"
	//"testing"
	//"github.com/coreos/etcd/store"
	//"k8s.io/apimachinery/pkg/util/errors"
	//"k8s.io/kubernetes/pkg/api/v1"
	apps "k8s.io/kubernetes/pkg/apis/apps/v1beta1"
	//fakeinternal "k8s.io/kubernetes/pkg/client/clientset_generated/clientset/fake"
	//"k8s.io/kubernetes/pkg/client/clientset_generated/clientset/typed/apps/v1beta1"
	//"k8s.io/kubernetes/pkg/client/clientset_generated/clientset/typed/apps/v1beta1/fake"
	//"sort"
	metav1 "k8s.io/apimachinery/pkg/apis/meta/v1"
	"k8s.io/kubernetes/pkg/api/v1"
=======
	"fmt"
	"math/rand"
	"reflect"
	"testing"

	"k8s.io/apimachinery/pkg/util/errors"
	"k8s.io/client-go/tools/cache"
	"k8s.io/kubernetes/pkg/api/v1"
	apps "k8s.io/kubernetes/pkg/apis/apps/v1beta1"
	fakeinternal "k8s.io/kubernetes/pkg/client/clientset_generated/clientset/fake"
	"k8s.io/kubernetes/pkg/client/clientset_generated/clientset/typed/apps/v1beta1"
	"k8s.io/kubernetes/pkg/client/clientset_generated/clientset/typed/apps/v1beta1/fake"
	"k8s.io/kubernetes/pkg/client/legacylisters"
>>>>>>> 722c8b06
	"k8s.io/kubernetes/pkg/controller"
	"k8s.io/kubernetes/pkg/util/workqueue"
	"sort"
	"testing"
)

<<<<<<< HEAD
func newFakeStatefulSetController() (*StatefulSetController, *fakeStatefulPodControl) {
	fpc := newFakeStatefulPodControl()
	ssc := &StatefulSetController{
		kubeClient:     nil,
		podStoreSynced: func() bool { return true },
		setStore:       fpc.setsLister,
		podStore:       fpc.podsLister,
		control:        NewDefaultStatefulSetControl(fpc),
		queue:          workqueue.NewNamedRateLimitingQueue(workqueue.DefaultControllerRateLimiter(), "statefulset"),
	}
	return ssc, fpc
=======
func newFakeStatefulSetController() (*StatefulSetController, *fakePetClient) {
	fpc := newFakePetClient()
	return &StatefulSetController{
		kubeClient:       nil,
		blockingPetStore: newUnHealthyPetTracker(fpc),
		podStoreSynced:   func() bool { return true },
		psStore:          listers.StoreToStatefulSetLister{Store: cache.NewStore(controller.KeyFunc)},
		podStore:         listers.StoreToPodLister{Indexer: cache.NewIndexer(controller.KeyFunc, cache.Indexers{})},
		newSyncer: func(blockingPet *pcb) *petSyncer {
			return &petSyncer{fpc, blockingPet}
		},
	}, fpc
>>>>>>> 722c8b06
}

func fakeWorker(ssc *StatefulSetController) {
	if obj, done := ssc.queue.Get(); !done {
		ssc.Sync(obj.(string))
		ssc.queue.Done(obj)
	}
}

func getPodAtOrdinal(pods []*v1.Pod, ordinal int) *v1.Pod {
	if 0 > ordinal || ordinal >= len(pods) {
		return nil
	}
	sort.Sort(ascendingOrdinal(pods))
	return pods[ordinal]
}

func scaleUpStatefulSetController(set *apps.StatefulSet, ssc *StatefulSetController, spc *fakeStatefulPodControl) error {
	spc.setsIndexer.Add(set)
	ssc.enqueueStatefulSet(set)
	fakeWorker(ssc)
	selector, err := metav1.LabelSelectorAsSelector(set.Spec.Selector)
	if err != nil {
		return err
	}
	for set.Status.Replicas < *set.Spec.Replicas {
		pods, err := spc.podsLister.Pods(set.Namespace).List(selector)
		ord := len(pods) - 1
		pod := getPodAtOrdinal(pods, ord)
		if pods, err = spc.setPodPending(set, ord); err != nil {
			return err
		}
		pod = getPodAtOrdinal(pods, ord)
		ssc.addPod(pod)
		fakeWorker(ssc)
		pod = getPodAtOrdinal(pods, ord)
		prev := *pod
		if pods, err = spc.setPodRunning(set, ord); err != nil {
			return err
		}
		pod = getPodAtOrdinal(pods, ord)
		ssc.updatePod(&prev, pod)
		fakeWorker(ssc)
		pod = getPodAtOrdinal(pods, ord)
		prev = *pod
		if pods, err = spc.setPodReady(set, ord); err != nil {
			return err
		}
		pod = getPodAtOrdinal(pods, ord)
		ssc.updatePod(&prev, pod)
		fakeWorker(ssc)
		if err := assertInvariants(set, spc); err != nil {
			return err
		}
		if obj, _, err := spc.setsIndexer.Get(set); err != nil {
			return err
		} else {
			set = obj.(*apps.StatefulSet)
		}

	}
	return assertInvariants(set, spc)
}

func scaleDownStatefulSetController(set *apps.StatefulSet, ssc *StatefulSetController, spc *fakeStatefulPodControl) error {
	selector, err := metav1.LabelSelectorAsSelector(set.Spec.Selector)
	if err != nil {
		return err
	}
	pods, err := spc.podsLister.Pods(set.Namespace).List(selector)
	if err != nil {
		return err
	}
	ord := len(pods) - 1
	pod := getPodAtOrdinal(pods, ord)
	prev := *pod
	fakeResourceVersion(set)
	spc.setsIndexer.Add(set)
	ssc.enqueueStatefulSet(set)
	fakeWorker(ssc)
	pods, err = spc.addTerminatedPod(set, ord)
	pod = getPodAtOrdinal(pods, ord)
	ssc.updatePod(&prev, pod)
	fakeWorker(ssc)
	spc.DeleteStatefulPod(set, pod)
	ssc.deletePod(pod)
	fakeWorker(ssc)
	for set.Status.Replicas > *set.Spec.Replicas {
		pods, err = spc.podsLister.Pods(set.Namespace).List(selector)
		ord := len(pods)
		pods, err = spc.addTerminatedPod(set, ord)
		pod = getPodAtOrdinal(pods, ord)
		ssc.updatePod(&prev, pod)
		fakeWorker(ssc)
		spc.DeleteStatefulPod(set, pod)
		ssc.deletePod(pod)
		fakeWorker(ssc)
		if obj, _, err := spc.setsIndexer.Get(set); err != nil {
			return err
		} else {
			set = obj.(*apps.StatefulSet)
		}
	}
	return assertInvariants(set, spc)
}

func TestStatefulSetControllerCreates(t *testing.T) {
	ssc, spc := newFakeStatefulSetController()
	set := newStatefulSet(3)
	if err := scaleUpStatefulSetController(set, ssc, spc); err != nil {
		t.Errorf("Failed to turn up StatefulSet : %s", err)
	}
	if obj, _, err := spc.setsIndexer.Get(set); err != nil {
		t.Error(err)
	} else {
		set = obj.(*apps.StatefulSet)
	}
	if set.Status.Replicas != 3 {
		t.Error("Falied to scale statefulset to 3 replicas")
	}
}

func TestStatefulSetControllerDeletes(t *testing.T) {
	ssc, spc := newFakeStatefulSetController()
	set := newStatefulSet(3)
	if err := scaleUpStatefulSetController(set, ssc, spc); err != nil {
		t.Errorf("Failed to turn up StatefulSet : %s", err)
	}
	if obj, _, err := spc.setsIndexer.Get(set); err != nil {
		t.Error(err)
	} else {
		set = obj.(*apps.StatefulSet)
	}
	if set.Status.Replicas != 3 {
		t.Error("Falied to scale statefulset to 3 replicas")
	}
	*set.Spec.Replicas = 0
	if err := scaleDownStatefulSetController(set, ssc, spc); err != nil {
		t.Errorf("Failed to turn down StatefulSet : %s", err)
	}
	if obj, _, err := spc.setsIndexer.Get(set); err != nil {
		t.Error(err)
	} else {
		set = obj.(*apps.StatefulSet)
	}
	if set.Status.Replicas != 0 {
		t.Error("Falied to scale statefulset to 3 replicas")
	}
}

func TestStatefulSetControllerRespectsTermination(t *testing.T) {
	ssc, spc := newFakeStatefulSetController()
	set := newStatefulSet(3)
	if err := scaleUpStatefulSetController(set, ssc, spc); err != nil {
		t.Errorf("Failed to turn up StatefulSet : %s", err)
	}
	if obj, _, err := spc.setsIndexer.Get(set); err != nil {
		t.Error(err)
	} else {
		set = obj.(*apps.StatefulSet)
	}
	if set.Status.Replicas != 3 {
		t.Error("Falied to scale statefulset to 3 replicas")
	}
	pods, err := spc.addTerminatedPod(set, 3)
	if err != nil {
		t.Error(err)
	}
	pods, err = spc.addTerminatedPod(set, 4)
	if err != nil {
		t.Error(err)
	}
	ssc.syncStatefulSet(set, pods)
	selector, err := metav1.LabelSelectorAsSelector(set.Spec.Selector)
	if err != nil {
		t.Error(err)
	}
	pods, err = spc.podsLister.Pods(set.Namespace).List(selector)
	if err != nil {
		t.Error(err)
	}
	if len(pods) != 5 {
		t.Error("StatefulSet does not respect termination")
	}
	sort.Sort(ascendingOrdinal(pods))
	spc.DeleteStatefulPod(set, pods[3])
	spc.DeleteStatefulPod(set, pods[4])
	*set.Spec.Replicas = 0
	if err := scaleDownStatefulSetController(set, ssc, spc); err != nil {
		t.Errorf("Failed to turn down StatefulSet : %s", err)
	}
	if obj, _, err := spc.setsIndexer.Get(set); err != nil {
		t.Error(err)
	} else {
		set = obj.(*apps.StatefulSet)
	}
	if set.Status.Replicas != 0 {
		t.Error("Falied to scale statefulset to 3 replicas")
	}
}

func TestStatefulSetControllerBlocksScaling(t *testing.T) {
	ssc, spc := newFakeStatefulSetController()
	set := newStatefulSet(3)
	if err := scaleUpStatefulSetController(set, ssc, spc); err != nil {
		t.Errorf("Failed to turn up StatefulSet : %s", err)
	}
	if obj, _, err := spc.setsIndexer.Get(set); err != nil {
		t.Error(err)
	} else {
		set = obj.(*apps.StatefulSet)
	}
	if set.Status.Replicas != 3 {
		t.Error("Falied to scale statefulset to 3 replicas")
	}
	*set.Spec.Replicas = 5
	fakeResourceVersion(set)
	spc.setsIndexer.Update(set)
	pods, err := spc.setPodTerminated(set, 0)
	if err != nil {
		t.Error("Failed to set pod terminated at ordinal 0")
	}
	ssc.enqueueStatefulSet(set)
	fakeWorker(ssc)
	selector, err := metav1.LabelSelectorAsSelector(set.Spec.Selector)
	if err != nil {
		t.Error(err)
	}
	pods, err = spc.podsLister.Pods(set.Namespace).List(selector)
	if err != nil {
		t.Error(err)
	}
	if len(pods) != 3 {
		t.Error("StatefulSet does not block scaling")
	}
	sort.Sort(ascendingOrdinal(pods))
	spc.DeleteStatefulPod(set, pods[0])
	ssc.enqueueStatefulSet(set)
	fakeWorker(ssc)
	pods, err = spc.podsLister.Pods(set.Namespace).List(selector)
	if err != nil {
		t.Error(err)
	}
	if len(pods) != 3 {
		t.Error("StatefulSet does not resume when terminated Pod is removed")
	}
}

func TestStateSetControllerAddPod(t *testing.T) {
	ssc, spc := newFakeStatefulSetController()
	set := newStatefulSet(3)
	pod := newStatefulSetPod(set, 0)
	spc.setsIndexer.Add(set)
	ssc.addPod(pod)
	key, done := ssc.queue.Get()
	if key == nil || done {
		t.Error("Failed to enqueue StatefulSet")
	} else if key, ok := key.(string); !ok {
		t.Error("Key is not a string")
	} else if expectedKey, _ := controller.KeyFunc(set); expectedKey != key {
		t.Errorf("Expected StatefulSet key %s found %s", expectedKey, key)
	}
}

func TestStateSetControllerAddPodNoSet(t *testing.T) {
	ssc, _ := newFakeStatefulSetController()
	set := newStatefulSet(3)
	pod := newStatefulSetPod(set, 0)
	ssc.addPod(pod)
	ssc.queue.ShutDown()
	key, _ := ssc.queue.Get()
	if key != nil {
		t.Errorf("StatefulSet enqueued key for Pod with no Set %s", key)
	}
}

func TestNewStatefulSetControllerUpdatePod(t *testing.T) {
	ssc, spc := newFakeStatefulSetController()
	set := newStatefulSet(3)
	pod := newStatefulSetPod(set, 0)
	spc.setsIndexer.Add(set)
	prev := *pod
	fakeResourceVersion(pod)
	ssc.updatePod(&prev, pod)
	key, done := ssc.queue.Get()
	if key == nil || done {
		t.Error("Failed to enqueue StatefulSet")
	} else if key, ok := key.(string); !ok {
		t.Error("Key is not a string")
	} else if expectedKey, _ := controller.KeyFunc(set); expectedKey != key {
		t.Errorf("Expected StatefulSet key %s found %s", expectedKey, key)
	}
}

func TestNewStatefulSetControllerUpdatePodWithNoSet(t *testing.T) {
	ssc, _ := newFakeStatefulSetController()
	set := newStatefulSet(3)
	pod := newStatefulSetPod(set, 0)
	prev := *pod
	fakeResourceVersion(pod)
	ssc.updatePod(&prev, pod)
	ssc.queue.ShutDown()
	key, _ := ssc.queue.Get()
	if key != nil {
		t.Errorf("StatefulSet enqueued key for Pod with no Set %s", key)
	}
}

func TestNewStatefulSetControllerUpdatePodWithSameVersion(t *testing.T) {
	ssc, spc := newFakeStatefulSetController()
	set := newStatefulSet(3)
	pod := newStatefulSetPod(set, 0)
	spc.setsIndexer.Add(set)
	ssc.updatePod(pod, pod)
	ssc.queue.ShutDown()
	key, _ := ssc.queue.Get()
	if key != nil {
		t.Errorf("StatefulSet enqueued key for Pod with no Set %s", key)
	}
}<|MERGE_RESOLUTION|>--- conflicted
+++ resolved
@@ -17,7 +17,6 @@
 package statefulset
 
 import (
-<<<<<<< HEAD
 	//"fmt"
 	//"math/rand"
 	//"reflect"
@@ -25,6 +24,14 @@
 	//"github.com/coreos/etcd/store"
 	//"k8s.io/apimachinery/pkg/util/errors"
 	//"k8s.io/kubernetes/pkg/api/v1"
+	"fmt"
+	"math/rand"
+	"reflect"
+	"testing"
+
+	"k8s.io/apimachinery/pkg/util/errors"
+	"k8s.io/client-go/tools/cache"
+	"k8s.io/kubernetes/pkg/api/v1"
 	apps "k8s.io/kubernetes/pkg/apis/apps/v1beta1"
 	//fakeinternal "k8s.io/kubernetes/pkg/client/clientset_generated/clientset/fake"
 	//"k8s.io/kubernetes/pkg/client/clientset_generated/clientset/typed/apps/v1beta1"
@@ -32,28 +39,16 @@
 	//"sort"
 	metav1 "k8s.io/apimachinery/pkg/apis/meta/v1"
 	"k8s.io/kubernetes/pkg/api/v1"
-=======
-	"fmt"
-	"math/rand"
-	"reflect"
-	"testing"
-
-	"k8s.io/apimachinery/pkg/util/errors"
-	"k8s.io/client-go/tools/cache"
-	"k8s.io/kubernetes/pkg/api/v1"
-	apps "k8s.io/kubernetes/pkg/apis/apps/v1beta1"
 	fakeinternal "k8s.io/kubernetes/pkg/client/clientset_generated/clientset/fake"
 	"k8s.io/kubernetes/pkg/client/clientset_generated/clientset/typed/apps/v1beta1"
 	"k8s.io/kubernetes/pkg/client/clientset_generated/clientset/typed/apps/v1beta1/fake"
 	"k8s.io/kubernetes/pkg/client/legacylisters"
->>>>>>> 722c8b06
 	"k8s.io/kubernetes/pkg/controller"
 	"k8s.io/kubernetes/pkg/util/workqueue"
 	"sort"
 	"testing"
 )
 
-<<<<<<< HEAD
 func newFakeStatefulSetController() (*StatefulSetController, *fakeStatefulPodControl) {
 	fpc := newFakeStatefulPodControl()
 	ssc := &StatefulSetController{
@@ -65,20 +60,6 @@
 		queue:          workqueue.NewNamedRateLimitingQueue(workqueue.DefaultControllerRateLimiter(), "statefulset"),
 	}
 	return ssc, fpc
-=======
-func newFakeStatefulSetController() (*StatefulSetController, *fakePetClient) {
-	fpc := newFakePetClient()
-	return &StatefulSetController{
-		kubeClient:       nil,
-		blockingPetStore: newUnHealthyPetTracker(fpc),
-		podStoreSynced:   func() bool { return true },
-		psStore:          listers.StoreToStatefulSetLister{Store: cache.NewStore(controller.KeyFunc)},
-		podStore:         listers.StoreToPodLister{Indexer: cache.NewIndexer(controller.KeyFunc, cache.Indexers{})},
-		newSyncer: func(blockingPet *pcb) *petSyncer {
-			return &petSyncer{fpc, blockingPet}
-		},
-	}, fpc
->>>>>>> 722c8b06
 }
 
 func fakeWorker(ssc *StatefulSetController) {
@@ -88,13 +69,7 @@
 	}
 }
 
-func getPodAtOrdinal(pods []*v1.Pod, ordinal int) *v1.Pod {
-	if 0 > ordinal || ordinal >= len(pods) {
-		return nil
-	}
-	sort.Sort(ascendingOrdinal(pods))
-	return pods[ordinal]
-}
+
 
 func scaleUpStatefulSetController(set *apps.StatefulSet, ssc *StatefulSetController, spc *fakeStatefulPodControl) error {
 	spc.setsIndexer.Add(set)
