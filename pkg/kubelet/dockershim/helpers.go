/*
Copyright 2016 The Kubernetes Authors.

Licensed under the Apache License, Version 2.0 (the "License");
you may not use this file except in compliance with the License.
You may obtain a copy of the License at

    http://www.apache.org/licenses/LICENSE-2.0

Unless required by applicable law or agreed to in writing, software
distributed under the License is distributed on an "AS IS" BASIS,
WITHOUT WARRANTIES OR CONDITIONS OF ANY KIND, either express or implied.
See the License for the specific language governing permissions and
limitations under the License.
*/

package dockershim

import (
	"fmt"
	"regexp"
	"strconv"
	"strings"

	dockertypes "github.com/docker/engine-api/types"
	dockerfilters "github.com/docker/engine-api/types/filters"
	dockerapiversion "github.com/docker/engine-api/types/versions"
	dockernat "github.com/docker/go-connections/nat"
	"github.com/golang/glog"

	"k8s.io/kubernetes/pkg/api/v1"
	runtimeapi "k8s.io/kubernetes/pkg/kubelet/api/v1alpha1/runtime"
	"k8s.io/kubernetes/pkg/kubelet/dockertools"
	"k8s.io/kubernetes/pkg/kubelet/types"
)

const (
	annotationPrefix            = "annotation."
	noSuchContainerErrorMessage = "No such cotainer: "
)

var (
	conflictRE = regexp.MustCompile(`Conflict. (?:.)+ is already in use by container ([0-9a-z]+)`)
)

// apiVersion implements kubecontainer.Version interface by implementing
// Compare() and String(). It uses the compare function of engine-api to
// compare docker apiversions.
type apiVersion string

func (v apiVersion) String() string {
	return string(v)
}

func (v apiVersion) Compare(other string) (int, error) {
	if dockerapiversion.LessThan(string(v), other) {
		return -1, nil
	} else if dockerapiversion.GreaterThan(string(v), other) {
		return 1, nil
	}
	return 0, nil
}

// generateEnvList converts KeyValue list to a list of strings, in the form of
// '<key>=<value>', which can be understood by docker.
func generateEnvList(envs []*runtimeapi.KeyValue) (result []string) {
	for _, env := range envs {
		result = append(result, fmt.Sprintf("%s=%s", env.Key, env.Value))
	}
	return
}

// makeLabels converts annotations to labels and merge them with the given
// labels. This is necessary because docker does not support annotations;
// we *fake* annotations using labels. Note that docker labels are not
// updatable.
func makeLabels(labels, annotations map[string]string) map[string]string {
	merged := make(map[string]string)
	for k, v := range labels {
		merged[k] = v
	}
	for k, v := range annotations {
		// Assume there won't be conflict.
		merged[fmt.Sprintf("%s%s", annotationPrefix, k)] = v
	}
	return merged
}

// extractLabels converts raw docker labels to the CRI labels and annotations.
// It also filters out internal labels used by this shim.
func extractLabels(input map[string]string) (map[string]string, map[string]string) {
	labels := make(map[string]string)
	annotations := make(map[string]string)
	for k, v := range input {
		// Check if the key is used internally by the shim.
		internal := false
		for _, internalKey := range internalLabelKeys {
			if k == internalKey {
				internal = true
				break
			}
		}
		if internal {
			continue
		}

		// Delete the container name label for the sandbox. It is added in the shim,
		// should not be exposed via CRI.
		if k == types.KubernetesContainerNameLabel &&
			input[containerTypeLabelKey] == containerTypeLabelSandbox {
			continue
		}

		// Check if the label should be treated as an annotation.
		if strings.HasPrefix(k, annotationPrefix) {
			annotations[strings.TrimPrefix(k, annotationPrefix)] = v
			continue
		}
		labels[k] = v
	}
	return labels, annotations
}

// generateMountBindings converts the mount list to a list of strings that
// can be understood by docker.
// Each element in the string is in the form of:
// '<HostPath>:<ContainerPath>', or
// '<HostPath>:<ContainerPath>:ro', if the path is read only, or
// '<HostPath>:<ContainerPath>:Z', if the volume requires SELinux
// relabeling and the pod provides an SELinux label
func generateMountBindings(mounts []*runtimeapi.Mount) (result []string) {
	for _, m := range mounts {
		bind := fmt.Sprintf("%s:%s", m.HostPath, m.ContainerPath)
		readOnly := m.Readonly
		if readOnly {
			bind += ":ro"
		}
		// Only request relabeling if the pod provides an SELinux context. If the pod
		// does not provide an SELinux context relabeling will label the volume with
		// the container's randomly allocated MCS label. This would restrict access
		// to the volume to the container which mounts it first.
		if m.SelinuxRelabel {
			if readOnly {
				bind += ",Z"
			} else {
				bind += ":Z"
			}
		}
		result = append(result, bind)
	}
	return
}

func makePortsAndBindings(pm []*runtimeapi.PortMapping) (map[dockernat.Port]struct{}, map[dockernat.Port][]dockernat.PortBinding) {
	exposedPorts := map[dockernat.Port]struct{}{}
	portBindings := map[dockernat.Port][]dockernat.PortBinding{}
	for _, port := range pm {
		exteriorPort := port.HostPort
		if exteriorPort == 0 {
			// No need to do port binding when HostPort is not specified
			continue
		}
		interiorPort := port.ContainerPort
		// Some of this port stuff is under-documented voodoo.
		// See http://stackoverflow.com/questions/20428302/binding-a-port-to-a-host-interface-using-the-rest-api
		var protocol string
		switch strings.ToUpper(string(port.Protocol)) {
		case "UDP":
			protocol = "/udp"
		case "TCP":
			protocol = "/tcp"
		default:
			glog.Warningf("Unknown protocol %q: defaulting to TCP", port.Protocol)
			protocol = "/tcp"
		}

		dockerPort := dockernat.Port(strconv.Itoa(int(interiorPort)) + protocol)
		exposedPorts[dockerPort] = struct{}{}

		hostBinding := dockernat.PortBinding{
			HostPort: strconv.Itoa(int(exteriorPort)),
			HostIP:   port.HostIp,
		}

		// Allow multiple host ports bind to same docker port
		if existedBindings, ok := portBindings[dockerPort]; ok {
			// If a docker port already map to a host port, just append the host ports
			portBindings[dockerPort] = append(existedBindings, hostBinding)
		} else {
			// Otherwise, it's fresh new port binding
			portBindings[dockerPort] = []dockernat.PortBinding{
				hostBinding,
			}
		}
	}
	return exposedPorts, portBindings
}

// getContainerSecurityOpt gets container security options from container and sandbox config, currently from sandbox
// annotations.
// It is an experimental feature and may be promoted to official runtime api in the future.
func getContainerSecurityOpts(containerName string, sandboxConfig *runtimeapi.PodSandboxConfig, seccompProfileRoot string) ([]string, error) {
	appArmorOpts, err := dockertools.GetAppArmorOpts(sandboxConfig.GetAnnotations(), containerName)
	if err != nil {
		return nil, err
	}
	seccompOpts, err := dockertools.GetSeccompOpts(sandboxConfig.GetAnnotations(), containerName, seccompProfileRoot)
	if err != nil {
		return nil, err
	}
	securityOpts := append(appArmorOpts, seccompOpts...)
	var opts []string
	for _, securityOpt := range securityOpts {
		k, v := securityOpt.GetKV()
		opts = append(opts, fmt.Sprintf("%s=%s", k, v))
	}
	return opts, nil
}

func getSandboxSecurityOpts(sandboxConfig *runtimeapi.PodSandboxConfig, seccompProfileRoot string) ([]string, error) {
	// sandboxContainerName doesn't exist in the pod, so pod security options will be returned by default.
	return getContainerSecurityOpts(sandboxContainerName, sandboxConfig, seccompProfileRoot)
}

func getNetworkNamespace(c *dockertypes.ContainerJSON) string {
	if c.State.Pid == 0 {
		// Docker reports pid 0 for an exited container. We can't use it to
		// check the network namespace, so return an empty string instead.
		glog.V(4).Infof("Cannot find network namespace for the terminated container %q", c.ID)
		return ""
	}
	return fmt.Sprintf(dockerNetNSFmt, c.State.Pid)
}

// getSysctlsFromAnnotations gets sysctls from annotations.
func getSysctlsFromAnnotations(annotations map[string]string) (map[string]string, error) {
	var results map[string]string

	sysctls, unsafeSysctls, err := v1.SysctlsFromPodAnnotations(annotations)
	if err != nil {
		return nil, err
	}
	if len(sysctls)+len(unsafeSysctls) > 0 {
		results = make(map[string]string, len(sysctls)+len(unsafeSysctls))
		for _, c := range sysctls {
			results[c.Name] = c.Value
		}
		for _, c := range unsafeSysctls {
			results[c.Name] = c.Value
		}
	}

	return results, nil
}

// dockerFilter wraps around dockerfilters.Args and provides methods to modify
// the filter easily.
type dockerFilter struct {
	args *dockerfilters.Args
}

func newDockerFilter(args *dockerfilters.Args) *dockerFilter {
	return &dockerFilter{args: args}
}

func (f *dockerFilter) Add(key, value string) {
	f.args.Add(key, value)
}

func (f *dockerFilter) AddLabel(key, value string) {
	f.Add("label", fmt.Sprintf("%s=%s", key, value))
}

// getUserFromImageUser gets uid or user name of the image user.
// If user is numeric, it will be treated as uid; or else, it is treated as user name.
func getUserFromImageUser(imageUser string) (*int64, string) {
	user := dockertools.GetUserFromImageUser(imageUser)
	// return both nil if user is not specified in the image.
	if user == "" {
		return nil, ""
	}
	// user could be either uid or user name. Try to interpret as numeric uid.
	uid, err := strconv.ParseInt(user, 10, 64)
	if err != nil {
		// If user is non numeric, assume it's user name.
		return nil, user
	}
	// If user is a numeric uid.
	return &uid, ""
}

// See #33189. If the previous attempt to create a sandbox container name FOO
// failed due to "device or resource busy", it is possbile that docker did
// not clean up properly and has inconsistent internal state. Docker would
// not report the existence of FOO, but would complain if user wants to
// create a new container named FOO. To work around this, we parse the error
// message to identify failure caused by naming conflict, and try to remove
// the old container FOO.
// See #40443. Sometimes even removal may fail with "no such container" error.
// In that case we have to create the container with a randomized name.
// TODO(random-liu): Remove this work around after docker 1.11 is deprecated.
// TODO(#33189): Monitor the tests to see if the fix is sufficent.
func recoverFromCreationConflictIfNeeded(client dockertools.DockerInterface, createConfig dockertypes.ContainerCreateConfig, err error) (*dockertypes.ContainerCreateResponse, error) {
	matches := conflictRE.FindStringSubmatch(err.Error())
	if len(matches) != 2 {
		return nil, err
	}

	id := matches[1]
	glog.Warningf("Unable to create pod sandbox due to conflict. Attempting to remove sandbox %q", id)
	if rmErr := client.RemoveContainer(id, dockertypes.ContainerRemoveOptions{RemoveVolumes: true}); rmErr == nil {
		glog.V(2).Infof("Successfully removed conflicting container %q", id)
		return nil, err
	} else {
		glog.Errorf("Failed to remove the conflicting container %q: %v", id, rmErr)
		// Return if the error is not container not found error.
		if !dockertools.IsContainerNotFoundError(rmErr) {
			return nil, err
		}
	}
<<<<<<< HEAD

	// randomize the name to avoid conflict.
	createConfig.Name = randomizeName(createConfig.Name)
	glog.V(2).Infof("Create the container with randomized name %s", createConfig.Name)
	return client.CreateContainer(createConfig)
=======
}

// containerNotExistErr returns if error message in given err is NoSuchContainer type error.
func containerNotExistErr(err error) bool {
	return strings.Contains(err.Error(), noSuchContainerErrorMessage)
>>>>>>> 228a5d31
}<|MERGE_RESOLUTION|>--- conflicted
+++ resolved
@@ -318,17 +318,14 @@
 			return nil, err
 		}
 	}
-<<<<<<< HEAD
 
 	// randomize the name to avoid conflict.
 	createConfig.Name = randomizeName(createConfig.Name)
 	glog.V(2).Infof("Create the container with randomized name %s", createConfig.Name)
 	return client.CreateContainer(createConfig)
-=======
 }
 
 // containerNotExistErr returns if error message in given err is NoSuchContainer type error.
 func containerNotExistErr(err error) bool {
 	return strings.Contains(err.Error(), noSuchContainerErrorMessage)
->>>>>>> 228a5d31
 }