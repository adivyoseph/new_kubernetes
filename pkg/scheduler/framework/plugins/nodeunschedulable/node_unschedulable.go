/*
Copyright 2019 The Kubernetes Authors.

Licensed under the Apache License, Version 2.0 (the "License");
you may not use this file except in compliance with the License.
You may obtain a copy of the License at

    http://www.apache.org/licenses/LICENSE-2.0

Unless required by applicable law or agreed to in writing, software
distributed under the License is distributed on an "AS IS" BASIS,
WITHOUT WARRANTIES OR CONDITIONS OF ANY KIND, either express or implied.
See the License for the specific language governing permissions and
limitations under the License.
*/

package nodeunschedulable

import (
	"context"
	"kubernetes/pkg/scheduler/framework"

	v1 "k8s.io/api/core/v1"
	"k8s.io/apimachinery/pkg/runtime"
	v1helper "k8s.io/component-helpers/scheduling/corev1"
	"k8s.io/kubernetes/pkg/scheduler/framework"
)

// NodeUnschedulable plugin filters nodes that set node.Spec.Unschedulable=true unless
// the pod tolerates {key=node.kubernetes.io/unschedulable, effect:NoSchedule} taint.
type NodeUnschedulable struct {
}

var _ framework.FilterPlugin = &NodeUnschedulable{}
var _ framework.EnqueueExtensions = &NodeUnschedulable{}

// Name is the name of the plugin used in the plugin registry and configurations.
const Name = "NodeUnschedulable"

const (
	// ErrReasonUnknownCondition is used for NodeUnknownCondition predicate error.
	ErrReasonUnknownCondition = "node(s) had unknown conditions"
	// ErrReasonUnschedulable is used for NodeUnschedulable predicate error.
	ErrReasonUnschedulable = "node(s) were unschedulable"
)

// EventsToRegister returns the possible events that may make a Pod
// failed by this plugin schedulable.
func (pl *NodeUnschedulable) EventsToRegister() []framework.ClusterEvent {
	return []framework.ClusterEvent{
<<<<<<< HEAD
		{Resource: framework.Node, ActionType: framework.Add | framework.UpdateNodeTaint},
=======
		{Resource: framework.Node, ActionType: framework.Add | framework.Delete | framework.UpdateNodeLabel},
>>>>>>> fa1c2976
	}
}

// Name returns name of the plugin. It is used in logs, etc.
func (pl *NodeUnschedulable) Name() string {
	return Name
}

// Filter invoked at the filter extension point.
func (pl *NodeUnschedulable) Filter(ctx context.Context, _ *framework.CycleState, pod *v1.Pod, nodeInfo *framework.NodeInfo) *framework.Status {
	if nodeInfo == nil || nodeInfo.Node() == nil {
		return framework.NewStatus(framework.UnschedulableAndUnresolvable, ErrReasonUnknownCondition)
	}
	// If pod tolerate unschedulable taint, it's also tolerate `node.Spec.Unschedulable`.
	podToleratesUnschedulable := v1helper.TolerationsTolerateTaint(pod.Spec.Tolerations, &v1.Taint{
		Key:    v1.TaintNodeUnschedulable,
		Effect: v1.TaintEffectNoSchedule,
	})
	// TODO (k82cn): deprecates `node.Spec.Unschedulable` in 1.13.
	if nodeInfo.Node().Spec.Unschedulable && !podToleratesUnschedulable {
		return framework.NewStatus(framework.UnschedulableAndUnresolvable, ErrReasonUnschedulable)
	}
	return nil
}

// New initializes a new plugin and returns it.
func New(_ runtime.Object, _ framework.Handle) (framework.Plugin, error) {
	return &NodeUnschedulable{}, nil
}<|MERGE_RESOLUTION|>--- conflicted
+++ resolved
@@ -18,7 +18,6 @@
 
 import (
 	"context"
-	"kubernetes/pkg/scheduler/framework"
 
 	v1 "k8s.io/api/core/v1"
 	"k8s.io/apimachinery/pkg/runtime"
@@ -48,11 +47,7 @@
 // failed by this plugin schedulable.
 func (pl *NodeUnschedulable) EventsToRegister() []framework.ClusterEvent {
 	return []framework.ClusterEvent{
-<<<<<<< HEAD
 		{Resource: framework.Node, ActionType: framework.Add | framework.UpdateNodeTaint},
-=======
-		{Resource: framework.Node, ActionType: framework.Add | framework.Delete | framework.UpdateNodeLabel},
->>>>>>> fa1c2976
 	}
 }
 
