--- conflicted
+++ resolved
@@ -5,22 +5,13 @@
 1. You need a Google Cloud Platform account with billing enabled. Visit
    [http://cloud.google.com/console](http://cloud.google.com/console) for more details.
 2. Make sure you can start up a GCE VM.  At least make sure you can do the [Create an instance](https://developers.google.com/compute/docs/quickstart#addvm) part of the GCE Quickstart.
-<<<<<<< HEAD
-3. You need to have the Google Cloud Storage API, and the Google Cloud Storage JSON API enabled.
-4. You must have Go (version 1.2 or later) installed: [www.golang.org](http://www.golang.org).
-5. You must have the [`gcloud` components](https://developers.google.com/cloud/sdk/) installed.
-6. Ensure that your `gcloud` components are up-to-date by running `gcloud components update`.
-7. Install godep (optional, only required when modifying package dependencies). [Instructions here](https://github.com/GoogleCloudPlatform/kubernetes#installing-godep)
-8. Get the Kubernetes source:
-=======
 3. Make sure you can ssh into the VM without interactive prompts. You'll need to set up a ssh key and expose port 22 in the firewall if you choose to use a network other than the default network (`gcutil addfirewall --description "SSH allowed from anywhere" --allowed=tcp:22 default-ssh`)
-4. You need to have the Google Storage API, and the Google Storage JSON API enabled.
+4. You need to have the Google Cloud Storage API, and the Google Cloud Storage JSON API enabled.
 5. You must have Go (version 1.2 or later) installed: [www.golang.org](http://www.golang.org).
 6. You must have the [`gcloud` components](https://developers.google.com/cloud/sdk/) installed.
 7. Ensure that your `gcloud` components are up-to-date by running `gcloud components update`.
 8. Install godep (optional, only required when modifying package dependencies). [Instructions here](https://github.com/GoogleCloudPlatform/kubernetes#installing-godep)
 9. Get the Kubernetes source:
->>>>>>> 57b721dd
       * Kubernetes 0.2 \[[.tar.gz](https://github.com/GoogleCloudPlatform/kubernetes/archive/v0.2.tar.gz)\] \[[.zip](https://github.com/GoogleCloudPlatform/kubernetes/archive/v0.2.zip)\]
 
 ### Setup
